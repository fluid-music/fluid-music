const should = require('should');
const mocha = require('mocha');
const tab = require('../src/tab');

const q = 1/4;  // quarter note
const e = 1/8;  // eighth note
const s = 1/16; // sixteenth note
const h = 1/2;  // half note

describe('tab.parseRhythm', () => {
  it(`should parse '1 2 ' as four eighth notes`, () => {
    tab.parseRhythm('1 2 ').totals.should.deepEqual([1/8,2/8,3/8,4/8]);
  });
  it(`should parse '1   2 ' as four sixteenth and two eighths`, () => {
    tab.parseRhythm('1   2 ').totals.should.deepEqual([s,s*2,s*3,s*4,3/8,4/8]);
  });
  it(`should parse '1234' as four quarter notes`, () => {
    tab.parseRhythm('1234').totals.should.deepEqual([1/4,2/4,3/4,1]);
  });
  it(`should parse '1..2..' as triplets`, () => {
    const t = 1/4/3; // eighth note triplets
    tab.parseRhythm('1..2..').totals.should.deepEqual([1*t,2*t,3*t,4*t,5*t,6*t]);
  });
  it('should return an object with .deltas and .totals members', () => {
    const rObj = tab.parseRhythm('h h ');
    rObj.should.deepEqual({
      deltas: [.25, .25, .25, .25],
      totals: [.25, .50, .75, 1.0],
    });
  });
});

describe('tab.rhythmToAdvanceArray', () => {
  const eighthRhythm = '1+2+';
  it(`should interpret '${eighthRhythm}' as four eighth notes`, () => {
    tab.rhythmToAdvanceArray(eighthRhythm).should.deepEqual([e,e,e,e]);
  });

  it('should output zeros for spaces', () => {
    tab.rhythmToAdvanceArray('1 + ') .should.deepEqual([e, 0, e, 0]);
    tab.rhythmToAdvanceArray('1 + 2').should.deepEqual([e, 0, e, 0, q]);
  });

  const eighthsAndQuarter = '1 + 2 ';
  it(`should interpret '${eighthsAndQuarter}' as two two eighths and a quarter'`, () => {
    tab.rhythmToAdvanceArray(eighthsAndQuarter).should.deepEqual([e, 0, e, 0, q, 0]);
  });

  const sixteenthsRhythm = '1e+a2e+a';
  it(`should interpret '${sixteenthsRhythm}' as sixteenths`, () => {
    tab.rhythmToAdvanceArray(sixteenthsRhythm).should.deepEqual(new Array(8).fill(s));
  });

  const mixedRhythm = '1e+a2+'
  it(`should interpret '${mixedRhythm}' as four sixteenths and two quarters`, () => {
    tab.rhythmToAdvanceArray(mixedRhythm).should.deepEqual([s,s,s,s,e,e]);
  });

  describe('Sequences with quarters vs. halves', () => {
    const quarterPlus = '12e+a';
    it(`should interpret '${quarterPlus} as a quarter and four 16th notes`, () => {
      tab.rhythmToAdvanceArray(quarterPlus).should.deepEqual([q,s,s,s,s]);
    });
    const halfPlus = 'h3e+a';
    it(`should interpret '${halfPlus} as a half and four 16th notes`, () => {
      tab.rhythmToAdvanceArray(halfPlus).should.deepEqual([h,s,s,s,s]);
    });
    const half34 = 'h34';
    it(`should interpret '${half34} as a half and two quarters`, () => {
      tab.rhythmToAdvanceArray(half34).should.deepEqual([h,q,q]);
    });
  });
});

describe('tab.rhythmToElapsedArray', () => {
  let rhythm     = '1e+a2e+a';
  const desired1 = rhythm.split('').map((letter, i) => (i+1) * 1/16);
  const desired2 = [0.0625, 0.125, 0.1875, 0.25, 0.3125, 0.375, .4375, 0.5];

  it('manual calculations should match generated', () => {
    desired1.should.deepEqual(desired2);
  });

  it(`should handle ${rhythm}`, () => {
    tab.rhythmToElapsedArray(rhythm).should.deepEqual(desired1);
  });

  it('should handle 1+2+', () => {
    tab.rhythmToElapsedArray('1+2+').should.deepEqual([0.125, 0.25, 0.375, 0.5]);
  });
});

describe('tab.advanceArrayToSegments', () => {
  it('should split input into arrays based on position of zeros', () => {
    tab.advanceArrayToSegments([1,0,0,0,1,0]).should.deepEqual([[1,0,0,0],[1,0]]);
    tab.advanceArrayToSegments([.1,0,.2,0]).should.deepEqual([[.1,0],[.2,0]]);
  });
});

describe('tab.patternToSymbolsAndCounts', () => {
  it("should work on the example in the function's jsdoc comment", () => {
    const input = 'a-1-bb...';
    const output = [['a',2], ['1',2], ['b',1], ['b', 1], ['.', 3]];
    tab.patternToSymbolsAndCounts(input).should.deepEqual(output);
  });
  it('should work with "." and " " characters', () => {
    let patternDots   = '0-......a-....22'
    let patternSpaces = '0-      a-    22'
    let counts        = [2,6,    2,4,  1,1]
    let symbols       = '0.a.22'
    counts = symbols.split('').map((t, i) => [t, counts[i]]);

    tab.patternToSymbolsAndCounts(patternDots).should.deepEqual(counts);
    tab.patternToSymbolsAndCounts(patternSpaces).should.deepEqual(counts);

    patternDots   = '..0-......a-....22'
    patternSpaces = '  0-      a-    22'
    counts        = [2,2,6,    2,4,  1,1]
    symbols       = '.0.a.22'
    counts = symbols.split('').map((t, i) => [t, counts[i]]);
    tab.patternToSymbolsAndCounts(patternDots).should.deepEqual(counts);
    tab.patternToSymbolsAndCounts(patternSpaces).should.deepEqual(counts);
  });
  it('should throw when the pattern begins with a -', () => {
    should(() => tab.patternToSymbolsAndCounts('-a...')).throw();
  });
  it('should throw if a - follows a .', () => {
    should(() => tab.patternToSymbolsAndCounts('1.-')).throw();
  });
});

describe('tab.parseTab', () => {

  const chords = [
    ["e4", "a4", "b4", "c#5"],
    ["f4", "g4", "a4", "c5"],
    ["g4", "a4", "b4", "d5"],
  ]
  const rhythm  = '1e+a2e+a3e+a4e+a';
  const pattern = '0-......1-....2.';
  const notes = [60, 64, 67];

  it('should create the correct note objects', () => {
    const result = tab.parseTab(rhythm, pattern, notes);
    result.should.deepEqual([
      { n: 60, s: 0.0,   l: 0.125 },
      { n: 64, s: 0.5,   l: 0.125 },
      { n: 67, s: 0.875, l: 0.0625 },
    ]);
  });

  it('should also work with arrays of notes', ()=>{
    const result = tab.parseTab(rhythm, pattern, chords);
    result.should.deepEqual([
      { n: 64, s: 0.0, l: 0.125 },
      { n: 69, s: 0.0, l: 0.125 },
      { n: 71, s: 0.0, l: 0.125 },
      { n: 73, s: 0.0, l: 0.125 },

      { n: 65, s: 0.5,   l: 0.125 },
      { n: 67, s: 0.5,   l: 0.125 },
      { n: 69, s: 0.5,   l: 0.125 },
      { n: 72, s: 0.5,   l: 0.125 },

      { n: 67, s: 0.875, l: 0.0625 },
      { n: 69, s: 0.875, l: 0.0625 },
      { n: 71, s: 0.875, l: 0.0625 },
      { n: 74, s: 0.875, l: 0.0625 },
    ]);
  });

  it('should throw if the pattern contains a symbol with no corresponding note/chord', () => {
    should(() => {
      padPattern = '0-......1-....9.';
      tab.parseTab(rhythm, padPattern, chords);
    }).throw();
  });

  describe('with vPattern and vLibrary arguments', () => {

    const rhythm   = '1+2+3+4+';
    const pattern  = '0.1.2...';
    const vPattern = '0.1.2...';
    const vLibrary    = [60, 70, 80];
    const noteLibrary = [0, 1, 2];
    const vNotes = tab.parseTab(rhythm, pattern, noteLibrary, vPattern, vLibrary);
<<<<<<< HEAD
  
=======

>>>>>>> 61b341d6
    it('should output notes with .v values if passed a vPattern and vLibrary', ()=>{
      vNotes.length.should.equal(3);
      vNotes.forEach((note) => should.exist(note.v));
    });
<<<<<<< HEAD
  
=======

>>>>>>> 61b341d6
    it('should add correct .v values when passed a vPattern and a vLibrary', ()=> {
      vNotes.should.deepEqual([
        { n: 0, s: 0.00, l: 0.125, v: 60 },
        { n: 1, s: 0.25, l: 0.125, v: 70 },
        { n: 2, s: 0.50, l: 0.125, v: 80 },
      ]);
    });
<<<<<<< HEAD
  
  }); 

=======

  }); // velocities
>>>>>>> 61b341d6
});

describe('parse', () => {
  const noteLibrary = [0, 1, 2, 3, 4, 5, 6];
  it('should parse a very simple object', () => {
    const obj = {
      noteLibrary,
      r: '1234',
      p: '.0..',
    };

    tab.parse(obj).should.containDeep([
      { n: 0, s: 0.25, l: 0.25 },
    ]);
  });

  it('should parse arrays sequentially', () => {
    const obj = {
      noteLibrary,
      r: '1234',
      p: [
         '.0..',
         '1...',
      ]
    };
    tab.parse(obj).should.containDeep([
      { n: 0, s: 0.25, l: 0.25 },
      { n: 1, s: 1.00, l: 0.25 },
    ]);
  });

  it('should layer recursive objects', () => {
    const obj = {
      noteLibrary,
      r: '1234',
      p: {
        a: '0...',
        b: '.1..',
      },
    };

    tab.parse(obj).should.containDeep([
      { n: 0, s: 0.00, l: 0.25 },
      { n: 1, s: 0.25, l: 0.25 },
    ]);
  });

  it('should mix and match recursive objects and arrays', () => {
    const obj = {
      noteLibrary,
      r: '1234',
      p: [
        { a: '.0..', b: '.1..' },
        { a: '2...', b: '3...' },
      ],
      b: '...4',
    };

    tab.parse(obj).should.containDeep([
      { n: 0, s: 0.25, l: 0.25 },
      { n: 1, s: 0.25, l: 0.25 },
      { n: 2, s: 1.00, l: 0.25 },
      { n: 3, s: 1.00, l: 0.25 },
      { n: 4, s: 0.75, l: 0.25 },
    ]);
  });

  it('should be able to update rhythm for nested objects', () => {
    const obj = {
      noteLibrary,
      r: '1234',
      p: [
        { a: '0.', b: '.1', r: 'hh' },
        { a: '2...', b: '3...', noteLibrary: {'2': 20, '3': 30 } },
        { a: '4...'}
      ],
      b: '...5',
    };

    tab.parse(obj).should.containDeep([
      { n: 0, s: 0.00, l: 0.50 },
      { n: 1, s: 0.50, l: 0.50 },
      { n: 20, s: 1.0, l: 0.25 },
      { n: 30, s: 1.0, l: 0.25 },
      { n: 4, s: 2.00, l: 0.25 },
      { n: 5, s: 0.75, l: 0.25 },
    ]);
  });

  it('should handle nested arrays', () => {
    const obj = {
      noteLibrary,
      r: '12',
      p: [
        [{p: '0.'}, { p: '1.'}],
        [{p: '2.'}, { p: '3.'}],
        [{p: '4.'}, { p: '56'}],
      ],
    };

    const result = tab.parse(obj);
    result.should.containDeep([
      { n: 0, s: 0.0, l: 0.25 },
      { n: 1, s: 0.5, l: 0.25 },
    ]);
    result.should.containDeep([
      { n: 2, s: 1.0, l: 0.25 },
      { n: 3, s: 1.5, l: 0.25 },
    ]);
    result.should.containDeep([
      { n: 4, s: 2.0, l: 0.25 },
      { n: 5, s: 2.5, l: 0.25 },
      { n: 6, s: 2.75, l: 0.25 },
    ]);
  });

  it('should handle arrays of strings', () => {
    const obj = {
      noteLibrary,
      r: '12',
      p: ['01', '23']
    };
    tab.parse(obj).should.containDeep([
      { n: 0, s: 0.00, l: 0.25 },
      { n: 1, s: 0.25, l: 0.25 },
      { n: 2, s: 0.50, l: 0.25 },
      { n: 3, s: 0.75, l: 0.25 },
    ]);
  });

  it('Nested children should use the longest child', () => {
    const obj = {
      noteLibrary,
      r:'w',
      p: [
        { a1: {r: 'w', p: '0'}, a2: {r:'h', p:'1'} },
        '2' // Should start after the longest pattern in the previous element
      ]
    };
    tab.parse(obj).should.containDeep([
      { n: 0, s: 0.00, l: 1.0 },
      { n: 1, s: 0.00, l: 0.5 },
      { n: 2, s: 1.00, l: 1.0 },
    ]);
  });

  describe('with vPattern and vLibrary arguments', () => {
    const noteLibrary = [0, 1, 2, 3, 4, 5, 6];
    const vLibrary    = [60, 70, 80, 90, 100, 110];
    it('should parse a very simple object', () => {
      const obj = {
        noteLibrary,
        vLibrary,
        v: '.0..',
        r: '1234',
        p: '.0..',
      };
  
      tab.parse(obj).should.containDeep([
        { n: 0, s: 0.25, l: 0.25, v: 60},
      ]);
    });
   
    it('should parse arrays sequentially and work when velocities are not all given', () => {
      const obj = {
        noteLibrary,
        r: '1234',
        vLibrary,
        p: [
           {p: '.0..', v:'.0..'},
           '1...',
        ]
      };
      tab.parse(obj).should.containDeep([
        { n: 0, s: 0.25, l: 0.25, v: 60 },
        { n: 1, s: 1.00, l: 0.25 },
      ]);
    });
  
    it('should layer recursive objects', () => {
      const obj = {
        noteLibrary,
        vLibrary,
        r: '1234',
        p: {
          a: '0...',
          b: '.1..',
          v: '01..'
        },
      };
  
      tab.parse(obj).should.containDeep([
        { n: 0, s: 0.00, l: 0.25, v: 60 },
        { n: 1, s: 0.25, l: 0.25, v: 70 },
      ]);
    });
  
    it('should mix and match recursive objects and arrays', () => {
      const obj = {
        noteLibrary,
        vLibrary,
        r: '1234',
        p: [
          { a: '.0..', b: '.1..', v: '.1..' },
          { a: '2...', b: '3...', v: '0...' },
        ],
        b: '...4',
      };
  
      tab.parse(obj).should.containDeep([
        { n: 0, s: 0.25, l: 0.25, v: 70 },
        { n: 1, s: 0.25, l: 0.25, v: 70 },
        { n: 2, s: 1.00, l: 0.25, v: 60 },
        { n: 3, s: 1.00, l: 0.25, v: 60 },
        { n: 4, s: 0.75, l: 0.25 },
      ]);
    });
    
    it('should be able to update rhythm for nested objects', () => {
      const obj = {
        noteLibrary,
        vLibrary,
        r: '1234',
        p: [
          { a: '0.', b: '.1', r: 'hh', v: '01'},
          { a: '2...', b: '3...', v:'0...', vLibrary:[120], noteLibrary: {'2': 20, '3': 30 } },
          { a: '4...', v: '0...'}
        ],
        b: '...5',
      };
  
      tab.parse(obj).should.containDeep([
        { n: 0, s: 0.00, l: 0.50, v: 60 },
        { n: 1, s: 0.50, l: 0.50, v: 70 },
        { n: 20, s: 1.0, l: 0.25, v: 120 },
        { n: 30, s: 1.0, l: 0.25, v: 120 },
        { n: 4, s: 2.00, l: 0.25, v: 60 },
        { n: 5, s: 0.75, l: 0.25 },
      ]);
    });
  
    it('should handle nested arrays', () => {
      const obj = {
        noteLibrary,
        vLibrary,
        r: '12',
        p: [
          [{p: '0.', v: '0.'}, { p: '1.', v: '1.'}],
          [{p: '2.', v: '2.'}, { p: '3.', v: '3.'}],
          [{p: '4.', v: '4.'}, { p: '56', v: '55'}],
        ],
      };
  
      const result = tab.parse(obj);
      result.should.containDeep([
        { n: 0, s: 0.0, l: 0.25, v: 60 },
        { n: 1, s: 0.5, l: 0.25, v: 70 },
      ]);
      result.should.containDeep([
        { n: 2, s: 1.0, l: 0.25, v: 80 },
        { n: 3, s: 1.5, l: 0.25, v: 90 },
      ]);
      result.should.containDeep([
        { n: 4, s: 2.0, l: 0.25, v: 100 },
        { n: 5, s: 2.5, l: 0.25, v: 110 },
        { n: 6, s: 2.75, l: 0.25, v: 110 },
      ]);
    });
  
    it('should handle arrays of strings and velocities', () => {
      const obj = {
        noteLibrary,
        vLibrary,
        r: '12',
        p: ['01', {p:'23', v: '01'}]
      };
      tab.parse(obj).should.containDeep([
        { n: 0, s: 0.00, l: 0.25 },
        { n: 1, s: 0.25, l: 0.25 },
        { n: 2, s: 0.50, l: 0.25, v: 60 },
        { n: 3, s: 0.75, l: 0.25, v: 70 },
      ]);
    });
    
  });
  
});<|MERGE_RESOLUTION|>--- conflicted
+++ resolved
@@ -184,20 +184,12 @@
     const vLibrary    = [60, 70, 80];
     const noteLibrary = [0, 1, 2];
     const vNotes = tab.parseTab(rhythm, pattern, noteLibrary, vPattern, vLibrary);
-<<<<<<< HEAD
-  
-=======
-
->>>>>>> 61b341d6
+    
     it('should output notes with .v values if passed a vPattern and vLibrary', ()=>{
       vNotes.length.should.equal(3);
       vNotes.forEach((note) => should.exist(note.v));
     });
-<<<<<<< HEAD
-  
-=======
-
->>>>>>> 61b341d6
+    
     it('should add correct .v values when passed a vPattern and a vLibrary', ()=> {
       vNotes.should.deepEqual([
         { n: 0, s: 0.00, l: 0.125, v: 60 },
@@ -205,14 +197,8 @@
         { n: 2, s: 0.50, l: 0.125, v: 80 },
       ]);
     });
-<<<<<<< HEAD
-  
-  }); 
-
-=======
-
   }); // velocities
->>>>>>> 61b341d6
+
 });
 
 describe('parse', () => {
