--- conflicted
+++ resolved
@@ -142,11 +142,13 @@
     return reply;
 }
 
-<<<<<<< HEAD
-void FluidOscServer::removeAudioTrackAutomation(const OSCMessage& message) {
+OSCMessage FluidOscServer::removeAudioTrackAutomation(const OSCMessage& message) {
+    OSCMessage reply("/audiotrack/remove/automation/reply");
+
     if (!selectedAudioTrack) {
-        std::cout << "Cannot remove audio track automation: no track selected" << std::endl;
-        return;
+        String errorString = "Cannot remove audio track automation: no track selected";
+        constructReply(reply, 1, errorString);
+        return reply;
     }
 
     for (auto plugin : selectedAudioTrack->getAllPlugins()) {
@@ -156,13 +158,15 @@
             }
         }
     }
-}
-
-void FluidOscServer::setClipDb(const OSCMessage& message) {
-=======
+
+    reply.addInt32(0);
+    return reply;
+}
+
+
 OSCMessage FluidOscServer::setClipDb(const OSCMessage& message) {
     OSCMessage reply("/audioclip/set/db/reply");
->>>>>>> b86ec11a
+
     if (!selectedClip) {
         String errorString = "Cannot set audio clip gain: no clip selected";
         constructReply(reply, 1, errorString);
