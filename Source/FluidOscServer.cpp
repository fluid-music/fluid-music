/*
  ==============================================================================

    FluidOscServer.cpp
    Created: 18 Nov 2019 5:50:15pm
    Author:  Charles Holbrow

  ==============================================================================
*/

#include "FluidOscServer.h"

FluidOscServer::FluidOscServer() {
    addListener (this);
}

/*
 Helper function for oscBundleReceived so selectedAudioTrack, selectedMidiClip and selectedPlugin are not reset when dealing with nested bundles.
 */
void FluidOscServer::BundleReceivedHelper(const juce::OSCBundle &bundle, SelectedObjects objects){
    SelectedObjects currBundle = objects;
    for (const auto& element: bundle) {
        // We want to remember if the selected object was changed in a message, but not in a bundle.
        if (element.isMessage()){
            oscMessageReceived(element.getMessage());
            currBundle.audio = selectedAudioTrack;
            currBundle.midi = selectedMidiClip;
            currBundle.plugin = selectedPlugin;
        }
        if (element.isBundle()) BundleReceivedHelper(element.getBundle(), currBundle);
    }
    
    selectedAudioTrack = objects.audio;
    selectedMidiClip = objects.midi;
    selectedPlugin = objects.plugin;
}

void FluidOscServer::oscBundleReceived(const juce::OSCBundle &bundle) {
    SelectedObjects obj;
    BundleReceivedHelper(bundle, obj);
}

void FluidOscServer::oscMessageReceived (const OSCMessage& message) {
    const OSCAddressPattern msgAddressPattern = message.getAddressPattern();

    if (msgAddressPattern.matches({"/test"}) || msgAddressPattern.matches({"/print"})) {
        printOscMessage(message);
        return;
    }
    if (msgAddressPattern.matches({"/file/activate"})) return activateEditFile(message);

    if (!activeCybrEdit) {
        std::cout << "NOTE: message failed, because there is no active CybrEdit: ";
        printOscMessage(message);
        return;
    }

    if (msgAddressPattern.matches({"/midiclip/insert/note"})) return insertMidiNote(message);
    if (msgAddressPattern.matches({"/midiclip/select"})) return selectMidiClip(message);
    if (msgAddressPattern.matches({"/midiclip/clear"})) return clearMidiClip(message);
    if (msgAddressPattern.matches({"/plugin/select"})) return selectPlugin(message);
    if (msgAddressPattern.matches({"/plugin/param/set"})) return setPluginParam(message);
    if (msgAddressPattern.matches({"/plugin/save"})) return savePluginPreset(message);
    if (msgAddressPattern.matches({"/plugin/load/trkpreset"})) return loadPluginTrkpreset(message);
    if (msgAddressPattern.matches({"/plugin/load"})) return loadPluginPreset(message);
    if (msgAddressPattern.toString().startsWith("/plugin/sampler")) return handleSamplerMessage(message);
    if (msgAddressPattern.matches({"/audiotrack/select"})) return selectAudioTrack(message);
    if (msgAddressPattern.matches({"/audiotrack/insert/wav"})) return insertWaveSample(message);
    if (msgAddressPattern.matches({"/audiotrack/select/return"})) return selectReturnTrack(message);
    if (msgAddressPattern.matches({"/audiotrack/send/level"})) return ensureSend(message);
    if (msgAddressPattern.matches({"/file/save"})) return saveActiveEdit(message);
    if (msgAddressPattern.matches({"/cd"})) return changeWorkingDirectory(message);
    if (msgAddressPattern.toString().startsWith({"/transport"})) return handleTransportMessage(message);

    std::cout << "Unhandled message: ";
    printOscMessage(message);
}

void FluidOscServer::saveActiveEdit(const juce::OSCMessage &message) {
    if (!activeCybrEdit) return;

    String filename = (message.size() && message[0].isString())
        ? message[0].getString()
        : String();

    // If the first argument is string it is a filename
    File file = (filename.isNotEmpty() && filename != "")
        ? File::getCurrentWorkingDirectory().getChildFile(message[0].getString())
        : activeCybrEdit->getEdit().editFileRetriever();

    // By default use relative file paths. If the second arg begins with 'a', use absolute paths
    auto mode = SamplePathMode::decide;

    if (message.size() >= 2 && message[1].isString()) {
        String arg1 = message[1].getString();
        if (arg1.startsWith("a")) mode = SamplePathMode::absolute;
        else if (arg1.startsWith("r")) mode = SamplePathMode::relative;
        else if (arg1.startsWith("d")) mode = SamplePathMode::decide;
        else std::cout << "Save - unknown SamplePathMode: " << arg1 << std::endl;
    }

    activeCybrEdit->saveActiveEdit(file, mode);
}

void FluidOscServer::activateEditFile(File file, bool forceEmptyEdit) {
    if (forceEmptyEdit || !file.existsAsFile()) {
        std::cout << "Creating new edit: " << file.getFullPathName() << std::endl;
        activeCybrEdit = std::make_unique<CybrEdit>(createEmptyEdit(file, te::Engine::getInstance(), te::Edit::forEditing));
        if (!file.existsAsFile()) activeCybrEdit->saveActiveEdit(file);
    } else {
        std::cout << "Loading edit: " << file.getFullPathName() << std::endl;
        activeCybrEdit = std::make_unique<CybrEdit>(createEdit(file, te::Engine::getInstance(), te::Edit::forEditing));
    }
}

void FluidOscServer::activateEditFile(const juce::OSCMessage &message) {
    if (!message.size() || !message[0].isString()) {
        std::cout << "ERROR: /file/activate missing message argument" << std::endl;
        return;
    }
    
    File file = File::getCurrentWorkingDirectory().getChildFile(message[0].getString());
    if (!file.hasFileExtension(".tracktionedit")) {
        std::cout << "WARNING: /file/activate argument does not have .tracktionedit extention: " << file.getFileName() << std::endl;
    }
    
    bool forceEmptyEdit = (message.size() >= 2 && message[1].isInt32()) ? message[1].getInt32() : false;
    return activateEditFile(file, forceEmptyEdit);
}

void FluidOscServer::changeWorkingDirectory(const OSCMessage& message) {
    if (!message.size() || !message[0].isString()) {
        std::cout << "ERROR: request to change directory without a path string" << std::endl;
        return;
    }

    String path = message[0].getString();
    File newWorkingDir = File::getCurrentWorkingDirectory().getChildFile(path);

    if (!newWorkingDir.isDirectory() || !newWorkingDir.setAsCurrentWorkingDirectory()) {
        std::cout << "ERROR: Cannot change directory: " << newWorkingDir.getFullPathName() << std::endl;
    } else {
        std::cout << "Current Working Directory: " << newWorkingDir.getFullPathName() << std::endl;
    }
}

void FluidOscServer::selectAudioTrack(const juce::OSCMessage& message) {
    if (!message.size() || !message[0].isString()){
        std::cout << "Cannot select audio track: no track name provided" << std::endl;
        return;
    }

    String trackName = message[0].getString();
    selectedAudioTrack = getOrCreateAudioTrackByName(activeCybrEdit->getEdit(), trackName);
}

void FluidOscServer::selectReturnTrack(const juce::OSCMessage &message) {
    if (!activeCybrEdit) {
        std::cout << "Cannot select return track: no active edit"  << std::endl;
        return;
    }

    if (!message.size() || !message[0].isString()) {
        std::cout << "Cannot select return track: no name provided" << std::endl;
        return;
    }

    te::Edit& edit = activeCybrEdit->getEdit();
    String busName = message[0].getString();
    int busIndex = ensureBus(edit, busName);

    if (busIndex == -1) {
        std::cout << "Cannot select return track: no available busses" << std::endl;
        return;
    }

    selectedAudioTrack = getOrCreateAudioTrackByName(activeCybrEdit->getEdit(), busName);
    assert(selectedAudioTrack); // I believe this will always return a track

    // Look through plugins on the track, see if it already has an AuxReturnPlugin
    te::AuxReturnPlugin* returnPlugin = nullptr;
    for (te::Plugin* checkPlugin : selectedAudioTrack->pluginList) {
        if (auto foundPlugin = dynamic_cast<te::AuxReturnPlugin*>(checkPlugin)) {
            if (foundPlugin->busNumber == busIndex) {
                std::cout << "Skip insert aux return plugin. Edit already has " << busName << " return" << std::endl;
                returnPlugin = foundPlugin;
                break;
            } else {
                std::cout << "Note: An unexpected auxreturn plugin was found while selecting return track (an additional one may be created)" << std::endl;
            }
        }
    }

    // No return plugin was found on the track. Insert a new one.
    if (!returnPlugin) {
        te::Plugin::Ptr plugin = selectedAudioTrack->edit.getPluginCache().createNewPlugin("auxreturn", PluginDescription());
        if (auto foundPlugin = dynamic_cast<te::AuxReturnPlugin*>(plugin.get())) {
            returnPlugin = foundPlugin;
            returnPlugin->busNumber = busIndex;
            selectedAudioTrack->pluginList.insertPlugin(foundPlugin, 0, nullptr);
            std::cout << "Insert auxreturn plugin with busNumber: " << busIndex << std::endl;
        }
    }
}

void FluidOscServer::ensureSend(const OSCMessage& message) {
    if (!selectedAudioTrack) {
        std::cout << "Cannot ensure send: no audio track selected" << std::endl;
        return;
    }

    if (!message.size() || !message[0].isString()) {
        std::cout << "Cannot ensure send: message needs name" << std::endl;
        return;
    }

    String busName = message[0].getString();
    float gainLevel = 0;
    String position = "post-gain";

    if (message.size() >= 2 && message[1].isFloat32()) {
        gainLevel = message[1].getFloat32();
    }

    if (message.size() >= 3 && message[2].isString()) {
        position = message[2].getString();
    }

    int busIndex = ensureBus(selectedAudioTrack->edit, busName);

    if (busIndex == -1) {
        std::cout << "Cannot create send: no available busses" << std::endl;
        return;
    }

    if (!position.equalsIgnoreCase("post-gain")) {
        std::cout << "Cannot ensure send: currently only post-gain sends are supported" << std::endl;
        return;
    }

    // Look through plugins on the track, see if it already has an AuxSendPlugin
    te::AuxSendPlugin* sendPlugin = nullptr;
    bool foundVolume = false;
    for (te::Plugin* checkPlugin : selectedAudioTrack->pluginList) {
        if (!foundVolume) {
            if (auto foundPlugin = dynamic_cast<te::VolumeAndPanPlugin*>(checkPlugin))
                foundVolume = true;
        }
        if (auto foundPlugin = dynamic_cast<te::AuxSendPlugin*>(checkPlugin)) {
            if (foundPlugin->busNumber == busIndex) {
                std::cout << "Skip insert aux send plugin. Edit already has " << busName << " send" << std::endl;
                sendPlugin = foundPlugin;
                break;
            }
        }
    }

    if (!sendPlugin) {
        te::Plugin::Ptr plugin = selectedAudioTrack->edit.getPluginCache().createNewPlugin("auxsend", PluginDescription());
        if (auto foundPlugin = dynamic_cast<te::AuxSendPlugin*>(plugin.get())) {
            sendPlugin = foundPlugin;
            sendPlugin->busNumber = busIndex;
            selectedAudioTrack->pluginList.insertPlugin(foundPlugin, -1, nullptr);
            std::cout << "Insert auxsend plugin with busNumber: " << busIndex << std::endl;
        }
    }

    if (sendPlugin) {
        sendPlugin->setGainDb(gainLevel);
    }
}

void FluidOscServer::selectPlugin(const OSCMessage& message) {
    if (!message.size() || !message[0].isString()) return;
    String pluginName = message[0].getString();
    String pluginFormat = String();

    if (message.size() >= 2 && message[1].isString())
        pluginFormat = message[1].getString();

    if (!selectedAudioTrack) return;
    selectedPlugin = getOrCreatePluginByName(*selectedAudioTrack, pluginName, pluginFormat);
}

void FluidOscServer::setPluginParam(const OSCMessage& message) {
<<<<<<< HEAD
    if (message.size() > 4 ||
        !message[0].isString() ||
        !message[1].isFloat32() ||
        !message[2].isFloat32() ||
        !message[3].isFloat32()){
        std::cout<<"Setting parameter failed. Not enough arguments."<<std::endl;
        return;}
        
    if (!selectedPlugin) return;

    String paramName = message[0].getString();
    float normalizedValue = message[1].getFloat32();
    if (normalizedValue > 1 || normalizedValue < 0){
        std::cout<<"Setting parameter " << paramName << " failed. Normalized value has to be between 0 and 1."<<std::endl;
        return;
    }
    
    double changeQuarterNote = (double)message[2].getFloat32();
    if (changeQuarterNote < 0){
        std::cout<<"Setting parameter " << paramName << " failed. Time has to be a positive number."<<std::endl;
        return;
    }
    double changeTime = activeCybrEdit->getEdit().tempoSequence.beatsToTime(changeQuarterNote);
    
    float curveValue = message[3].getFloat32();
    if (curveValue > 1 || curveValue < -1){
        std::cout<<"Setting parameter " << paramName << " failed. Curve has to be between -1 and 1."<<std::endl;
        return;
    }

    for (te::AutomatableParameter* param : selectedPlugin->getAutomatableParameters()) {
        if (param->paramName.equalsIgnoreCase(paramName)) {
            float paramValue = param->valueRange.convertFrom0to1(normalizedValue);
            te::AutomationCurve curve = param->getCurve();
            // If this is the first time changing the value of the parameter, set it to its default at time 0.
            if(!param->hasAutomationPoints()){
                curve.addPoint(0, param->getCurrentValue(), 0);
            }
            
            curve.addPoint(changeTime, paramValue, curveValue);
            curve.removeRedundantPoints(te::EditTimeRange(0, curve.getLength()+1));
            
            std::cout << "set " << paramName << " to " << param->valueToString(paramValue) << " at " << changeQuarterNote <<" Quarter Note(s)."<< std::endl;
=======
    if (message.size() > 2 ||
        !message[0].isString() ||
        !message[1].isFloat32()) return;

    if (!selectedPlugin) return;

    String paramName = message[0].getString();
    float paramValue = message[1].getFloat32();

    for (te::AutomatableParameter* param : selectedPlugin->getAutomatableParameters()) {
        if (param->paramName.equalsIgnoreCase(paramName)) {
            param->beginParameterChangeGesture();
            param->setNormalisedParameter(paramValue, NotificationType::sendNotification);
            param->endParameterChangeGesture();
            std::cout << "set " << paramName << " to " << paramValue << " explicitvalue: " << param->getCurrentExplicitValue() << " value: " << param->getCurrentValue() << std::endl;
>>>>>>> b36b6638
            break;
        }
    }
}

void FluidOscServer::savePluginPreset(const juce::OSCMessage& message) {
    if (!selectedPlugin) {
        std::cout << "Cannot save plugin preset: No selected plugin" << std::endl;
        return;
    }
    if (message.size() < 1 || !message[0].isString()) {
        std::cout << "Cannot save plugin preset: First argument must be a name string" << std::endl;
        return;
    }
    saveTracktionPreset(selectedPlugin, message[0].getString());
}

void FluidOscServer::loadPluginTrkpreset(const juce::OSCMessage &message) {

    if (!selectedAudioTrack) {
        std::cout << "Cannot load plugin preset: No audio track selected" << std::endl;
        return;
    }

    if (!message.size() || !message[0].isBlob()) {
        std::cout << "Cannot load trkpreset data: Mising blob" << std::endl;
        return;
    }

    MemoryBlock blob = message[0].getBlob();
    String string = String::createStringFromData(blob.getData(), (int)blob.getSize());
    std::unique_ptr<XmlElement> xml = parseXML(string);
    if (!xml) {
        std::cout << "Cannot load trkpreset data: XML parser error" << std::endl;
        return;
    }

    ValueTree v = ValueTree::fromXml(*xml.get());
    if (!v.isValid()) {
        std::cout << "Cannot load trkpreset data: Invalid ValueTree" << std::endl;
        return;
    }

    loadTracktionPreset(*selectedAudioTrack, v);
}

void FluidOscServer::loadPluginPreset(const juce::OSCMessage& message) {
    if (!selectedAudioTrack) {
        std::cout << "Cannot load plugin preset: No audio track selected" << std::endl;
        return;
    }

    if (message.size() < 1 || !message[0].isString()) {
        std::cout << "Cannot load plugin preset: Message has no preset name" << std::endl;
        return;
    }

    String filename = message[0].getString();
    if (!filename.endsWithIgnoreCase(".trkpreset")) filename.append(".trkpreset", 10);

    File editDirectory = selectedAudioTrack->edit.editFileRetriever().getParentDirectory();
    File file = editDirectory.getChildFile(filename);

    // First check if the file is an absolute file, OR was found relative to
    // the edit file directory.
    if (file.existsAsFile()) {
        filename = file.getFullPathName(); // Found it!
    } else {
        // Look in the sample search path.
        file = CybrSearchPath(CYBR_PRESET).find(filename);
        if (file != File()) filename = file.getFullPathName(); // Found it!
        else std::cout << "Warning: preset file not found: " << filename << std::endl;
    }

    ValueTree v = loadXmlFile(file);

    if (!v.isValid()) {
        std::cout << "Cannot load plugin preset: Failed to load and parse file" << std::endl;
        return;
    }

    loadTracktionPreset(*selectedAudioTrack, v);
}

void FluidOscServer::selectMidiClip(const juce::OSCMessage& message) {
    if (!selectedAudioTrack) return;
    if (!message.size() || !message[0].isString()) return;

    String clipName = message[0].getString();
    selectedMidiClip = getOrCreateMidiClipByName(*selectedAudioTrack, clipName);

    // Clip startBeats
    if (message.size() >= 2 && message[1].isFloat32()) {
        double startBeats = message[1].getFloat32();
        double startSeconds = activeCybrEdit->getEdit().tempoSequence.beatsToTime(startBeats);
        selectedMidiClip->setStart(startSeconds, false, true);
    }
    // Clip length
    if (message.size() >= 3 && message[2].isFloat32()) {
        double lengthInBeats = message[2].getFloat32();
        double startBeat = selectedMidiClip->getStartBeat();
        double endBeat = startBeat + lengthInBeats;
        double endTime = activeCybrEdit->getEdit().tempoSequence.beatsToTime(endBeat);
        selectedMidiClip->setEnd(endTime, true);
    }
}

void FluidOscServer::clearMidiClip(const juce::OSCMessage& message) {
    if (!selectedMidiClip) return;
    
    auto exisiting = selectedMidiClip->state.getChildWithName(te::IDs::SEQUENCE);
    if (!exisiting.isValid()) selectedMidiClip->clearTakes();
    selectedMidiClip->getSequence().clear(nullptr); // is this needed?
}

void FluidOscServer::insertMidiNote(const juce::OSCMessage& message) {
    if(!selectedAudioTrack){
        std::cout << "Cannot insert midi note: No Audio Track selected." << std::endl;
        return;
    }
    if(message.size() < 3){
        std::cout << "Cannot insert midi note: Not enough arguments."<< std::endl;
        return;
    }

    for (const auto& arg : message) { if (!arg.isInt32() && !arg.isFloat32()) return; }
    double startBeat = 0;
    double lengthInBeats = 1;
    int noteNumber = 0;
    int velocity = 64;
    int colorIndex = 0;

    if (message[0].isInt32()) noteNumber = message[0].getInt32();
    else if (message[0].isFloat32()) noteNumber = (int)(message[0].getFloat32());

    if (message[1].isFloat32()) startBeat = message[1].getFloat32();
    else if (message[1].isInt32()) startBeat = message[1].getInt32();

    if (message[2].isFloat32()) lengthInBeats = message[2].getFloat32();
    else if (message[2].isInt32()) lengthInBeats = (int)(message[2].getInt32());

    if (message.size() >= 4) {
        if (message[3].isInt32()) velocity = message[3].getInt32();
        else if (message[3].isFloat32()) velocity = message[3].getFloat32();
    }

    if (message.size() >= 5) {
        if (message[4].isInt32()) colorIndex = message[4].getInt32();
        else if (message[4].isFloat32()) colorIndex = (int)(message[4].getFloat32());
    }

    te::MidiList& notes = selectedMidiClip->getSequence();
    notes.addNote(noteNumber, startBeat, lengthInBeats, velocity, colorIndex, nullptr);
}

void FluidOscServer::insertWaveSample(const juce::OSCMessage& message){
    if (!activeCybrEdit) {
        std::cout << "Cannot insert wave sample: no active edit" << std::endl;
        return;
    }

    if(!selectedAudioTrack){
        std::cout << "Cannot insert wave sample: Must select Audio Track before inserting" << std::endl;
        return;
    }

    if(message.size() < 3){
        std::cout << "Cannot insert wave file: only recieved " << message.size() << "arguments." << std::endl;
        return;
    }

    if (!message[0].isString()) {
        std::cout << "Cannot insert wave file: first argument must be a string" << std::endl;
    }
    String clipName = message[0].getString();

    if (!message[1].isString()) {
        std::cout << "Cannot insert wave file: second argument must be a string" << std::endl;
        return;
    }
    String filePath = message[1].getString();

    if (!message[2].isFloat32() && !message[2].isInt32()) {
        std::cout << "Cannot insert wave file: third argument must be int or float" << std::endl;
    }

    double startBeat = 0;
    if (message[2].isFloat32()) startBeat = message[2].getFloat32();
    else if (message[2].isInt32()) startBeat = message[2].getInt32();
    double startSeconds = activeCybrEdit->getEdit().tempoSequence.beatsToTime(startBeat);

    File editDirectory = activeCybrEdit->getEdit().editFileRetriever().getParentDirectory();
    File file = editDirectory.getChildFile(filePath);

    // First check if the file is an absolute file, OR was found relative to
    // the edit file directory.
    if (file.existsAsFile()) {
        filePath = file.getFullPathName(); // Found it!
    } else {
        // Look in the sample search path.
        file = CybrSearchPath(CYBR_SAMPLE).find(filePath);
        if (file != File()) filePath = file.getFullPathName(); // Found it!
        else std::cout << "Cannot insert wave file: file not found: " << filePath << std::endl;
    }

    te::AudioFile audiofile(file);
    if(!audiofile.isWavFile()){
        std::cout << "Cannot insert wave file: Must be valid WAV file." << std::endl;
        return;
    }

    te::EditTimeRange timeRange = te::EditTimeRange(startSeconds, startSeconds+audiofile.getLength());

    te::ClipPosition pos;
    pos.time = timeRange;
    selectedAudioTrack->insertWaveClip(clipName, file, pos, false);
}

void FluidOscServer::handleSamplerMessage(const OSCMessage &message) {
    if (!selectedPlugin) {
        std::cout << "Cannot update sampler. No plugin selected." << std::endl;
        return;
    }

    te::SamplerPlugin* sampler = dynamic_cast<te::SamplerPlugin*>(selectedPlugin);
    if (!sampler) {
        std::cout << "Cannot update sampler. No sampler selected." << std::endl;
        return;
    }

    const OSCAddressPattern pattern = message.getAddressPattern();
    if (pattern.matches({"/plugin/sampler/add"})) {
        // Required:
        // 0 - (string) name
        // 1 - (string) filepath
        // 2 - (int) note number
        // Optional:
        // 3 - gain (float, default = 0)
        // 4 - pan (float, default = 0)
        // 5 - oneShot (int, default = 0/false)
        //
        // The filepath can be
        // 1) relative relative to the .tracktionedit file
        // 2) relativeto the server's working directory
        // 3) absolute
        // If the file is not found, it will still be added, but it will not play.
        if (message.size() < 3) {
            std::cout << "Cannot add sampler sound: Not enough arguments" << std::endl;
            return;
        }

        if (!message[0].isString() || !message[1].isString() || ! message[2].isInt32()) {
            std::cout << "Cannot add sampler sound: incorrect arguments" << std::endl;
            return;
        }

        int index = sampler->getNumSounds();
        String soundName = message[0].getString();
        String filePath = message[1].getString();
        int noteNumber = message[2].getInt32();
        double gain = (message.size() >= 4 && message[3].isFloat32()) ? message[3].getFloat32() : 0;
        double pan = (message.size() >= 5 && message[4].isFloat32()) ? message[4].getFloat32() : 0;
        double oneShot = (message.size() >= 6 && message[5].isInt32()) ? message[5].getInt32() : 0;

        File editDirectory = selectedPlugin->edit.editFileRetriever().getParentDirectory();
        File file = editDirectory.getChildFile(filePath);

        // First check if the file is an absolute file, OR was found relative to
        // the edit file directory.
        if (file.existsAsFile()) {
            filePath = file.getFullPathName(); // Found it!
        } else {
            // Look in the sample search path.
            file = CybrSearchPath(CYBR_SAMPLE).find(filePath);
            if (file != File()) filePath = file.getFullPathName(); // Found it!
            else std::cout << "Warning: sampler trying to add sampler sound, but file not found: " << filePath << std::endl;
        }

        sampler->addSound(filePath, soundName, 0, 0, gain);
        sampler->setSoundGains(index, gain, pan);
        sampler->setSoundParams(index, noteNumber, noteNumber, noteNumber);
        sampler->setSoundOpenEnded(index, oneShot);
    } else if (pattern.matches({"/plugin/sampler/clear-all"})) {
        sampler->state.removeAllChildren(nullptr);
    }
}

void FluidOscServer::handleTransportMessage(const OSCMessage& message) {
    if (!activeCybrEdit) return;
    te::TransportControl& transport = activeCybrEdit->getEdit().getTransport();

    const OSCAddressPattern pattern = message.getAddressPattern();
    if (pattern.matches({"/transport/play"})) {
        std::cout << "Play!" << std::endl;
        transport.play(false);
    } else if (pattern.matches({"/transport/stop"})) {
        std::cout << "Stop!" << std::endl;
        transport.stop(false, false);
    } else if (pattern.matches({"/transport/to/seconds"})) {
        if (message.size() < 1 || !message[0].isFloat32()) return;
        transport.setCurrentPosition(message[0].getFloat32());
    } else if (pattern.matches({"/transport/to"})) {
        if (message.size() < 1 || !message[0].isFloat32()) return;
        double beats = message[0].getFloat32();
        double startSeconds = activeCybrEdit->getEdit().tempoSequence.beatsToTime(beats);
        transport.setCurrentPosition(startSeconds);
    } else if (pattern.matches({"/transport/loop"})) {
        if (message.size() < 2 || !message[0].isFloat32() || !message[1].isFloat32()) {
            std::cout << "/transport/loop failed - requires loop start and duration" << std::endl;
            return;
        }

        double startBeats = message[0].getFloat32();
        double startSeconds = activeCybrEdit->getEdit().tempoSequence.beatsToTime(startBeats);
        double durationBeats = message[1].getFloat32();
        double endBeats = startBeats + durationBeats;
        double endSeconds = activeCybrEdit->getEdit().tempoSequence.beatsToTime(endBeats);

        if (durationBeats == 0) {
            // To disable looping specify duration of 0
            std::cout << "Looping disabled!" << std::endl;
            transport.looping.setValue(false, nullptr);
            return;
        }

        te::EditTimeRange range = transport.getLoopRange();
        if (range != te::EditTimeRange(startSeconds, endSeconds)) {
            if (range.getStart() != startSeconds) transport.setLoopIn(startSeconds);
            if (range.getEnd() != endSeconds) transport.setLoopOut(endSeconds);
            std::cout << "Looping start|length: " << startBeats << "|" << endBeats << std::endl;
        }
        // If looping was previously disabled, setting looping to true seems to
        // move the playhead to the start of the loop. This surprised me, but is
        // okay for now. It is probably not the ideal behavior. Setting the loop
        // point should probably never change playback (currently it probably
        // only changes the playback iff we are not already looping, but if we
        // are looping a different region, playback will be unaffected).
        transport.looping.setValue(true, nullptr);
    }
};<|MERGE_RESOLUTION|>--- conflicted
+++ resolved
@@ -283,34 +283,46 @@
 }
 
 void FluidOscServer::setPluginParam(const OSCMessage& message) {
-<<<<<<< HEAD
     if (message.size() > 4 ||
         !message[0].isString() ||
         !message[1].isFloat32() ||
         !message[2].isFloat32() ||
-        !message[3].isFloat32()){
-        std::cout<<"Setting parameter failed. Not enough arguments."<<std::endl;
-        return;}
-        
-    if (!selectedPlugin) return;
+        !message[3].isFloat32()) {
+        std::cout << "Setting parameter failed. Incorrect arguments." << std::endl;
+        return;
+    }
+
+    if (!selectedPlugin) {
+        std::cout << "Setting plugin parameter failed: No selected plugin" << std::endl;
+        return;
+    }
 
     String paramName = message[0].getString();
     float normalizedValue = message[1].getFloat32();
     if (normalizedValue > 1 || normalizedValue < 0){
-        std::cout<<"Setting parameter " << paramName << " failed. Normalized value has to be between 0 and 1."<<std::endl;
+        std::cout
+            << "Setting parameter " << paramName
+            << " failed. Normalized value has to be between 0 and 1."
+            << std::endl;
         return;
     }
     
     double changeQuarterNote = (double)message[2].getFloat32();
-    if (changeQuarterNote < 0){
-        std::cout<<"Setting parameter " << paramName << " failed. Time has to be a positive number."<<std::endl;
+    if (changeQuarterNote < 0) {
+        std::cout
+            << "Setting parameter " << paramName
+            << " failed. Time has to be a positive number."
+            << std::endl;
         return;
     }
     double changeTime = activeCybrEdit->getEdit().tempoSequence.beatsToTime(changeQuarterNote);
     
     float curveValue = message[3].getFloat32();
-    if (curveValue > 1 || curveValue < -1){
-        std::cout<<"Setting parameter " << paramName << " failed. Curve has to be between -1 and 1."<<std::endl;
+    if (curveValue > 1 || curveValue < -1) {
+        std::cout
+            << "Setting parameter " << paramName
+            << " failed. Curve has to be between -1 and 1."
+            << std::endl;
         return;
     }
 
@@ -326,24 +338,12 @@
             curve.addPoint(changeTime, paramValue, curveValue);
             curve.removeRedundantPoints(te::EditTimeRange(0, curve.getLength()+1));
             
-            std::cout << "set " << paramName << " to " << param->valueToString(paramValue) << " at " << changeQuarterNote <<" Quarter Note(s)."<< std::endl;
-=======
-    if (message.size() > 2 ||
-        !message[0].isString() ||
-        !message[1].isFloat32()) return;
-
-    if (!selectedPlugin) return;
-
-    String paramName = message[0].getString();
-    float paramValue = message[1].getFloat32();
-
-    for (te::AutomatableParameter* param : selectedPlugin->getAutomatableParameters()) {
-        if (param->paramName.equalsIgnoreCase(paramName)) {
-            param->beginParameterChangeGesture();
-            param->setNormalisedParameter(paramValue, NotificationType::sendNotification);
-            param->endParameterChangeGesture();
-            std::cout << "set " << paramName << " to " << paramValue << " explicitvalue: " << param->getCurrentExplicitValue() << " value: " << param->getCurrentValue() << std::endl;
->>>>>>> b36b6638
+            std::cout
+                << "set " << paramName
+                << " to " << param->valueToString(paramValue)
+                << " at " << changeQuarterNote << " Quarter Note(s)."
+                << std::endl;
+
             break;
         }
     }
