/*
  ==============================================================================

    FluidOscServer.cpp
    Created: 18 Nov 2019 5:50:15pm
    Author:  Charles Holbrow

  ==============================================================================
*/

#include "FluidOscServer.h"

InterprocessConnection* FluidIpcServer::createConnectionObject(){
    std::cout<<"Creating interprocess connection"<<std::endl;
    
    ipcMap[ipc_num].setFluidServer(*serverRef);
    
    std::cout << "FluidOscServer: Activated new cybr edit" << std::endl;
    return &ipcMap[ipc_num++];
}

FluidIpcServer::FluidIpcServer(FluidOscServer& server){
    serverRef = &server;
}

void FluidIpc::setFluidServer(FluidOscServer& server){
    fluidserver = &server;
}

void FluidIpc::connectionMade(){
    std::cout<<"Connection Made"<<std::endl;
}

void FluidIpc::connectionLost(){
    std::cout<<"Connection Lost"<<std::endl;
}

void FluidIpc::messageReceived(const MemoryBlock &message){
    OSCInputStream instream(message.getData(), message.getSize());
    OSCBundle::Element elem = instream.readElementWithKnownSize(message.getSize());
    
    if(elem.isBundle()){
        OSCBundle bundle = elem.getBundle();
        SelectedObjects obj;
        fluidserver->handleOscBundle(bundle, obj);
    }
    else{
        OSCMessage msg = elem.getMessage();
        fluidserver->handleOscMessage(msg);
    }
}

FluidOscServer::FluidOscServer() {
    addListener (this);
}

void FluidOscServer::oscBundleReceived(const OSCBundle &bundle){
    SelectedObjects obj;
    handleOscBundle(bundle, obj);
}

void FluidOscServer::oscMessageReceived(const OSCMessage &message){
    handleOscMessage(message);
}

void FluidOscServer::handleOscBundle(const OSCBundle &bundle, SelectedObjects parentSelection) {
    SelectedObjects currBundle = parentSelection;
    for (const auto& element: bundle) {
        if (element.isMessage()) {
            // allow messages to update the current selection ("currBundle")
<<<<<<< HEAD
            handleOscMessage(element.getMessage());
            currBundle.audio = selectedAudioTrack;
            currBundle.midi = selectedMidiClip;
=======
            oscMessageReceived(element.getMessage());
            currBundle.audioTrack = selectedAudioTrack;
            currBundle.clip = selectedClip;
>>>>>>> e49df9f1
            currBundle.plugin = selectedPlugin;
        } else if (element.isBundle()) {
            // After processing a bundle, selection will reset to "currBundle"
            handleOscBundle(element.getBundle(), currBundle);
        }
    }
    
    selectedAudioTrack = parentSelection.audioTrack;
    selectedClip = parentSelection.clip;
    selectedPlugin = parentSelection.plugin;
}

void FluidOscServer::handleOscMessage (const OSCMessage& message) {
    const OSCAddressPattern msgAddressPattern = message.getAddressPattern();

    if (msgAddressPattern.matches({"/test"}) || msgAddressPattern.matches({"/print"})) {
        printOscMessage(message);
        return;
    }
    if (msgAddressPattern.matches({"/file/activate"})) return activateEditFile(message);

    if (!activeCybrEdit) {
        std::cout << "NOTE: message failed, because there is no active CybrEdit: ";
        printOscMessage(message);
        return;
    }

    if (msgAddressPattern.matches({"/midiclip/insert/note"})) return insertMidiNote(message);
    if (msgAddressPattern.matches({"/midiclip/select"})) return selectMidiClip(message);
    if (msgAddressPattern.matches({"/midiclip/clear"})) return clearMidiClip(message);
    if (msgAddressPattern.matches({"/plugin/select"})) return selectPlugin(message);
    if (msgAddressPattern.matches({"/plugin/param/set"})) return setPluginParam(message);
    if (msgAddressPattern.matches({"/plugin/param/set/at"})) return setPluginParamAt(message);
    if (msgAddressPattern.matches({"/plugin/sidechain/input/set" })) return setPluginSideChainInput(message);
    if (msgAddressPattern.matches({"/plugin/save"})) return savePluginPreset(message);
    if (msgAddressPattern.matches({"/plugin/load/trkpreset"})) return loadPluginTrkpreset(message);
    if (msgAddressPattern.matches({"/plugin/load"})) return loadPluginPreset(message);
    if (msgAddressPattern.toString().startsWith("/plugin/sampler")) return handleSamplerMessage(message);
    if (msgAddressPattern.matches({"/audiotrack/select"})) return selectAudioTrack(message);
    if (msgAddressPattern.matches({"/audiotrack/select/return"})) return selectReturnTrack(message);
    if (msgAddressPattern.matches({"/audiotrack/set/db"})) return setTrackGain(message);
    if (msgAddressPattern.matches({"/audiotrack/send/set/db"})) return ensureSend(message);
    if (msgAddressPattern.matches({"/audiotrack/remove/clips"})) return removeAudioTrackClips(message);
    if (msgAddressPattern.matches({"/audiotrack/insert/wav"})) return insertWaveSample(message);
    if (msgAddressPattern.matches({"/audiotrack/mute"})) return muteTrack(true);
    if (msgAddressPattern.matches({"/audiotrack/unmute"})) return muteTrack(false);
    if (msgAddressPattern.matches({"/file/save"})) return saveActiveEdit(message);
    if (msgAddressPattern.matches({"/cd"})) return changeWorkingDirectory(message);
    if (msgAddressPattern.toString().startsWith({"/transport"})) return handleTransportMessage(message);
    if (msgAddressPattern.matches({"/audiotrack/region/render"})) return renderRegion(message);
    if (msgAddressPattern.matches({"/clip/render"})) return renderClip(message);
    if (msgAddressPattern.matches({"/clip/set/length"})) return setClipLength(message);
    if (msgAddressPattern.matches({"/clip/select"})) return selectClip(message);
    if (msgAddressPattern.matches({"/clip/trim/seconds"})) return trimClipBySeconds(message);
    if (msgAddressPattern.matches({"/clip/source/offset/seconds"})) return offsetClipSourceInSeconds(message);
    if (msgAddressPattern.matches({"/audioclip/set/db"})) return setClipDb(message);
    if (msgAddressPattern.matches({"/audioclip/reverse"})) return reverseAudioClip(true);
    if (msgAddressPattern.matches({"/audioclip/unreverse"})) return reverseAudioClip(false);
    if (msgAddressPattern.matches({"/audioclip/fade/seconds"})) return audioClipFadeInOutSeconds(message);

    std::cout << "Unhandled message: ";
    printOscMessage(message);
}

void FluidOscServer::removeAudioTrackClips(const OSCMessage& message) {
    if (!selectedAudioTrack) {
        std::cout << "Cannot remove audio track clips: no track selected" << std::endl;
        return;
    }

    te::Clip::Array clipsToRemove;
    for (te::Clip* clip : selectedAudioTrack->getClips()) {
        clipsToRemove.add(clip);
    }

    for (te::Clip* clip : clipsToRemove) {
        clip->removeFromParentTrack();
    }
}

void FluidOscServer::setClipDb(const OSCMessage& message) {
    if (!selectedClip) {
        std::cout << "Cannot set audio clip gain: no clip selected" << std::endl;
        return;
    }

    auto* audioClip = dynamic_cast<te::AudioClipBase*>(selectedClip);
    if (!audioClip) {
        std::cout << "Cannot set audio clip gain: selected clip is not an audio clip" << std::endl;
        return;
    }

    if (!message.size() || !message[0].isFloat32()) {
        std::cout << "Cannot set audio clip gain: missing db float argument" << std::endl;
        return;
    }

    double dBFS = message[0].getFloat32();
    if (dBFS > 40) {
        std::cout << "Cannot set audio clip gain: " << dBFS << "db is dangerously loud" << std::endl;
        return;
    }

    audioClip->setGainDB(dBFS);
}

void FluidOscServer::audioClipFadeInOutSeconds(const OSCMessage& message) {
    if (!selectedClip) {
        std::cout << "Cannot setup audio clip fade in/out: no clip selected" << std::endl;
        return;
    }

    auto* audioClip = dynamic_cast<te::WaveAudioClip*>(selectedClip);
    if (!audioClip) {
        std::cout << "Cannot setup audio clip fade in/out: selected clip is not an audio clip" << std::endl;
        return;
    }

    // All args optional
    // 0 - fade In  TIME
    // 1 - fade Out TIME

    if (message.size() >= 1 && message[0].isFloat32()) {
        double fadeInTime = message[0].getFloat32();
        audioClip->setFadeIn(fadeInTime);
        if (message.size() >= 3 && message[2].isFloat32()) {
            // TODO: Set type?
        }
    }

    if (message.size() >= 2 && message[1].isFloat32()) {
        double fadeOutTime = message[1].getFloat32();
        audioClip->setFadeOut(fadeOutTime);
        if (message.size() >= 4 && message[3].isFloat32()) {
            // TODO Set fade type?
        }
    }
}

void FluidOscServer::reverseAudioClip(bool reverse) {
    if (!selectedClip) {
        std::cout << "Cannot update clip reverse status: no clip selected" << std::endl;
        return;
    }

    auto* audioClip = dynamic_cast<te::WaveAudioClip*>(selectedClip);
    if (!audioClip) {
        std::cout << "Cannot update clip reverse status: selected clip is not an audio clip" << std::endl;
        return;
    }
    if (reverse == audioClip->getIsReversed()) return;

    // All the durations below are measured in seconds (after the speedRatio has
    // been applied).
    //
    // The algorithm for reversing is the same, weather we are reversing, or
    // "unreversing." Annoyingly, the clip->getSourceLength method returns 0
    // if the clip is already reversed, so the if(reverse) block is used to
    // ensure that getSourceLength is only called when the clip is in an
    // unreversed state.
    //
    // The algorithm works when the clip's speedRatio is adjusted. However, I
    // have not tested it with more complicated time streching, such as when
    // clip effects are used to automate playback speed. Preliminary tests
    // suggest that in Tracktion Waveform, clip effects are deactivated when the
    // clip is reversed.

    te::ClipPosition pos = audioClip->getPosition();
    double speedRatio = audioClip->getSpeedRatio();
    double length = pos.getLength();
    double startInSource = pos.getOffset(); // after stretch

    if (reverse) {
        double sourceLength = audioClip->getSourceLength() / speedRatio;
        double tailSize = sourceLength - (startInSource + length);
        audioClip->setIsReversed(reverse);
        audioClip->setOffset(tailSize);
    } else {
        audioClip->setIsReversed(reverse);
        double sourceLength = audioClip->getSourceLength() / speedRatio;
        double tailSize = sourceLength - (startInSource + length);
        audioClip->setOffset(tailSize);
    }

    // Also switch fade in/out
    double fadeInTime = audioClip->getFadeIn();
    auto fadeInType = audioClip->getFadeInType();
    audioClip->setFadeIn(audioClip->getFadeOut());
    audioClip->setFadeInType(audioClip->getFadeOutType());
    audioClip->setFadeOut(fadeInTime);
    audioClip->setFadeOutType(fadeInType);
}

void FluidOscServer::offsetClipSourceInSeconds(const juce::OSCMessage& message) {
    if (!selectedClip) {
        std::cout << "Cannot set clip source offset: no clip selected" << std::endl;
        return;
    }

    if (!message.size() || !message[0].isFloat32()) {
        std::cout << "Cannot set clip source offset: missing offset value" << std::endl;
        return;
    }
    double newOffset = message[0].getFloat32();
    selectedClip->setOffset(newOffset);
}

void FluidOscServer::trimClipBySeconds(const juce::OSCMessage& message) {
    if (!selectedClip) {
        std::cout << "Cannot trim clip: No clip selected" << std::endl;
        return;
    }

    double startTrim = (message.size() >= 1 && message[0].isFloat32()) ? message[0].getFloat32() : 0;
    double endTrim =   (message.size() >= 2 && message[1].isFloat32()) ? message[1].getFloat32() : 0;
    te::EditTimeRange currentRange = selectedClip->getEditTimeRange();
    te::EditTimeRange newRange {currentRange.start + startTrim, currentRange.end - endTrim};

    if (newRange.getLength() <= 0) {
        std::cout << "Cannot trim clip: duration of trimmed clip would be sub-zero" << std::endl;
        return;
    }
    // verify: does this work when the new start is after the old end, but before the new end????
    selectedClip->setStart(newRange.start, true, false);
    selectedClip->setEnd(newRange.end, true);
}

void FluidOscServer::setClipLength(const juce::OSCMessage& message) {
    if (!selectedClip) {
        std::cout << "Cannot set clip length: No clip selected" << std::endl;
        return;
    }

    if (!message.size() || !message[0].isFloat32()) {
        std::cout << "Cannot set clip length: First argument must be a float duration" << std::endl;
        return;
    }

    bool trimStart = false;
    if (message.size() >= 2 && message[1].isString()) {
        if (message[1].getString().toLowerCase().startsWithChar('s')) {
            trimStart = true;
        }
    }
    double durationInQuarterNotes = message[0].getFloat32();

    if (durationInQuarterNotes <= 0) {
        std::cout << "Cannot set clip length: duration argument must be greater than 0" << std::endl;
        return;
    }

    te::EditTimeRange currentRange = selectedClip->getEditTimeRange();
    double startBeat = selectedClip->getStartBeat();
    double endBeat = selectedClip->getEndBeat();

    if (trimStart) {
        double newStartBeat = endBeat - durationInQuarterNotes;
        double newStartSeconds = selectedClip->edit.tempoSequence.beatsToTime(newStartBeat);
        selectedClip->setStart(newStartSeconds, true, false);
    } else {
        double newEndBeat = startBeat + durationInQuarterNotes;
        double newEndSeconds = selectedClip->edit.tempoSequence.beatsToTime(newEndBeat);
        double newDuration = newEndSeconds - currentRange.start;

         if (newDuration > selectedClip->getMaximumLength()) {
            newEndSeconds = currentRange.start + selectedClip->getMaximumLength();
            newEndBeat = selectedClip->edit.tempoSequence.timeToBeats(newEndSeconds);
        }
        selectedClip->setEnd(newEndSeconds, true);
    }
}

void FluidOscServer::selectClip(const juce::OSCMessage& message) {
    if (!selectedAudioTrack) {
        std::cout << "Cannot select clip: No audio track selected" << std::endl;
        return;
    }
    if (!message.size() || !message[0].isString()) {
        std::cout << "Cannot select clip: First argument must be clip name string" << std::endl;
        return;
    }

    String clipName = message[0].getString();
    for (auto clip : selectedAudioTrack->getClips()) {
        if (clip->getName().equalsIgnoreCase(clipName)) {
            selectedClip = clip;
            std::cout
                << "Selected " << clip->getName()
                << " (" << clip->state.getType().toString() << ") on "
                << selectedAudioTrack->getName() << std::endl;
            return;
        }
    }

    std::cout
        << "Cannot select clip: \"" << clipName
        << "\" not found on track " << selectedAudioTrack->getName() << std::endl;
}

void FluidOscServer::renderRegion(const OSCMessage& message) {
    // Args
    // 0 - (string, required) output filename
    // 1 - (float, optional) start quarterNotes
    // 2 - (float, optional) duration in quarterNotes
    // If both 1 and 2 are floats, render this time range in beats. Otherwise,
    // render the edit loop region.

    if (!selectedAudioTrack) {
        std::cout << "Cannot render track region: No selected track" << std::endl;
        return;
    }

    if (message.size() < 1 || !message[0].isString()) {
        std::cout << "Cannot render track region: Missing filename" << std::endl;
        return;
    }

    String filename = message[0].getString();
    File outputFile = selectedAudioTrack->edit.filePathResolver(filename);

    te::TransportControl& transport = selectedAudioTrack->edit.getTransport();
    te::EditTimeRange range = transport.getLoopRange();

    if (message.size() >= 3 && message[1].isFloat32() && message[2].isFloat32()) {
        double startBeats = message[1].getFloat32();
        double durationBeats = message[2].getFloat32();
        double endBeats = startBeats + durationBeats;
        double startSeconds = activeCybrEdit->getEdit().tempoSequence.beatsToTime(startBeats);
        double endSeconds = activeCybrEdit->getEdit().tempoSequence.beatsToTime(endBeats);
        range.start = startSeconds;
        range.end = endSeconds;
    }
    renderTrackRegion(outputFile, *selectedAudioTrack, range);
}

void FluidOscServer::renderClip(const juce::OSCMessage &message) {
    // Args
    // 0 - (string, required) output filename
    // 1 - (float, optional) tail in seconds

    if (message.size() < 1 || !message[0].isString()) {
        std::cout << "Cannot render track region: Missing filename" << std::endl;
        return;
    }

    String filename = message[0].getString();
    File outputFile = selectedAudioTrack->edit.filePathResolver(filename);

    if (!selectedClip) {
        std::cout << "Cannot render selected clip: No clip selected" << std::endl;
        return;
    }

    te::Track* track = selectedClip->getTrack();
    if (!track) {
        jassert(false);
        std::cout << "Cannot render clip region: Failed to get clip's track" << std::endl;
        return;
    }

    double tail = (message.size() >= 2 && message[1].isFloat32()) ? message[1].getFloat32() : 0;
    te::EditTimeRange range = selectedClip->getEditTimeRange();
    range.end += tail;

    renderTrackRegion(outputFile, *track, range);
}

void FluidOscServer::saveActiveEdit(const juce::OSCMessage &message) {
    if (!activeCybrEdit) {
        std::cout << "Cannot save active edit: No active edit" << std::endl;
        return;
    }

    String filename = (message.size() && message[0].isString())
        ? message[0].getString()
        : String();

    // If the first argument is string it is a filename
    File file = (filename.isNotEmpty() && filename != "")
        ? File::getCurrentWorkingDirectory().getChildFile(message[0].getString())
        : activeCybrEdit->getEdit().editFileRetriever();

    // By default use relative file paths. If the second arg begins with 'a', use absolute paths
    auto mode = SamplePathMode::decide;

    if (message.size() >= 2 && message[1].isString()) {
        String arg1 = message[1].getString();
        if (arg1.startsWith("a")) mode = SamplePathMode::absolute;
        else if (arg1.startsWith("r")) mode = SamplePathMode::relative;
        else if (arg1.startsWith("d")) mode = SamplePathMode::decide;
        else std::cout << "Save - unknown SamplePathMode: " << arg1 << std::endl;
    }

    activeCybrEdit->saveActiveEdit(file, mode);
}

void FluidOscServer::activateEditFile(File file, bool forceEmptyEdit) {
    if (forceEmptyEdit || !file.existsAsFile()) {
        std::cout << "Creating new edit: " << file.getFullPathName() << std::endl;
        activeCybrEdit = std::make_unique<CybrEdit>(createEmptyEdit(file, te::Engine::getInstance(), te::Edit::forEditing));
        if (!file.existsAsFile()) activeCybrEdit->saveActiveEdit(file);
    } else {
        std::cout << "Loading edit: " << file.getFullPathName() << std::endl;
        activeCybrEdit = std::make_unique<CybrEdit>(createEdit(file, te::Engine::getInstance(), te::Edit::forEditing));
    }
}

void FluidOscServer::activateEditFile(const juce::OSCMessage &message) {
    if (!message.size() || !message[0].isString()) {
        std::cout << "ERROR: /file/activate missing message argument" << std::endl;
        return;
    }
    
    File file = File::getCurrentWorkingDirectory().getChildFile(message[0].getString());
    if (!file.hasFileExtension(".tracktionedit")) {
        std::cout << "WARNING: /file/activate argument does not have .tracktionedit extention: " << file.getFileName() << std::endl;
    }
    
    bool forceEmptyEdit = (message.size() >= 2 && message[1].isInt32()) ? message[1].getInt32() : false;
    return activateEditFile(file, forceEmptyEdit);
}

void FluidOscServer::changeWorkingDirectory(const OSCMessage& message) {
    if (!message.size() || !message[0].isString()) {
        std::cout << "ERROR: request to change directory without a path string" << std::endl;
        return;
    }

    String path = message[0].getString();
    File newWorkingDir = File::getCurrentWorkingDirectory().getChildFile(path);

    if (!newWorkingDir.isDirectory() || !newWorkingDir.setAsCurrentWorkingDirectory()) {
        std::cout << "ERROR: Cannot change directory: " << newWorkingDir.getFullPathName() << std::endl;
    } else {
        std::cout << "Current Working Directory: " << newWorkingDir.getFullPathName() << std::endl;
    }
}

void FluidOscServer::selectAudioTrack(const juce::OSCMessage& message) {
    if (!message.size() || !message[0].isString()){
        std::cout << "Cannot select audio track: no track name provided" << std::endl;
        return;
    }

    String trackName = message[0].getString();
    selectedAudioTrack = getOrCreateAudioTrackByName(activeCybrEdit->getEdit(), trackName);
}

void FluidOscServer::selectReturnTrack(const juce::OSCMessage &message) {
    if (!activeCybrEdit) {
        std::cout << "Cannot select return track: no active edit"  << std::endl;
        return;
    }

    if (!message.size() || !message[0].isString()) {
        std::cout << "Cannot select return track: no name provided" << std::endl;
        return;
    }

    te::Edit& edit = activeCybrEdit->getEdit();
    String busName = message[0].getString();
    int busIndex = ensureBus(edit, busName);

    if (busIndex == -1) {
        std::cout << "Cannot select return track: no available busses" << std::endl;
        return;
    }

    selectedAudioTrack = getOrCreateAudioTrackByName(activeCybrEdit->getEdit(), busName);
    jassert(selectedAudioTrack); // I believe this will always return a track

    // Look through plugins on the track, see if it already has an AuxReturnPlugin
    te::AuxReturnPlugin* returnPlugin = nullptr;
    for (te::Plugin* checkPlugin : selectedAudioTrack->pluginList) {
        if (auto foundPlugin = dynamic_cast<te::AuxReturnPlugin*>(checkPlugin)) {
            if (foundPlugin->busNumber == busIndex) {
                std::cout << "Skip insert aux return plugin. Edit already has " << busName << " return" << std::endl;
                returnPlugin = foundPlugin;
                break;
            } else {
                std::cout << "Note: An unexpected auxreturn plugin was found while selecting return track (an additional one may be created)" << std::endl;
            }
        }
    }

    // No return plugin was found on the track. Insert a new one.
    if (!returnPlugin) {
        te::Plugin::Ptr plugin = selectedAudioTrack->edit.getPluginCache().createNewPlugin("auxreturn", PluginDescription());
        if (auto foundPlugin = dynamic_cast<te::AuxReturnPlugin*>(plugin.get())) {
            returnPlugin = foundPlugin;
            returnPlugin->busNumber = busIndex;
            selectedAudioTrack->pluginList.insertPlugin(foundPlugin, 0, nullptr);
            std::cout << "Insert auxreturn plugin with busNumber: " << busIndex << std::endl;
        }
    }
}

void FluidOscServer::ensureSend(const OSCMessage& message) {
    if (!selectedAudioTrack) {
        std::cout << "Cannot ensure send: no audio track selected" << std::endl;
        return;
    }

    if (!message.size() || !message[0].isString()) {
        std::cout << "Cannot ensure send: message needs name" << std::endl;
        return;
    }

    String busName = message[0].getString();
    float gainLevel = 0;
    String position = "post-gain";

    if (message.size() >= 2 && message[1].isFloat32()) {
        gainLevel = message[1].getFloat32();
    }

    if (message.size() >= 3 && message[2].isString()) {
        position = message[2].getString();
    }

    int busIndex = ensureBus(selectedAudioTrack->edit, busName);

    if (busIndex == -1) {
        std::cout << "Cannot create send: no available busses" << std::endl;
        return;
    }

    if (!position.equalsIgnoreCase("post-gain")) {
        std::cout << "Cannot ensure send: currently only post-gain sends are supported" << std::endl;
        return;
    }

    // Look through plugins on the track, see if it already has an AuxSendPlugin
    te::AuxSendPlugin* sendPlugin = nullptr;
    bool foundVolume = false;
    for (te::Plugin* checkPlugin : selectedAudioTrack->pluginList) {
        if (!foundVolume) {
            if (auto foundPlugin = dynamic_cast<te::VolumeAndPanPlugin*>(checkPlugin))
                foundVolume = true;
        }
        if (auto foundPlugin = dynamic_cast<te::AuxSendPlugin*>(checkPlugin)) {
            if (foundPlugin->busNumber == busIndex) {
                std::cout << "Skip insert aux send plugin. Edit already has " << busName << " send" << std::endl;
                sendPlugin = foundPlugin;
                break;
            }
        }
    }

    if (!sendPlugin) {
        te::Plugin::Ptr plugin = selectedAudioTrack->edit.getPluginCache().createNewPlugin("auxsend", PluginDescription());
        if (auto foundPlugin = dynamic_cast<te::AuxSendPlugin*>(plugin.get())) {
            sendPlugin = foundPlugin;
            sendPlugin->busNumber = busIndex;
            selectedAudioTrack->pluginList.insertPlugin(foundPlugin, -1, nullptr);
            std::cout << "Insert auxsend plugin with busNumber: " << busIndex << std::endl;
        }
    }

    if (sendPlugin) {
        sendPlugin->setGainDb(gainLevel);
    }
}

void FluidOscServer::selectPlugin(const OSCMessage& message) {
    if (message.size() > 3 ||
        !message[0].isString() ||
        !message[1].isInt32() ){
        std::cout<<"selectPlugin failed. Incorrect arguments."<<std::endl;
        return;
    }
    String pluginName = message[0].getString();
    int index = message[1].getInt32();
    String pluginFormat = String();

    if (message.size() > 2 && message[2].isString())
        pluginFormat = message[2].getString();
    if (!selectedAudioTrack) return;
    selectedPlugin = getOrCreatePluginByName(*selectedAudioTrack, pluginName, pluginFormat, index);
}

void FluidOscServer::setPluginParam(const OSCMessage& message) {
    if (message.size() > 3 ||
        !message[0].isString() ||
        !message[1].isFloat32() ||
        !message[2].isString()) {
        std::cout << "Setting parameter failed. Incorrect arguments." << std::endl;
        return;
    }

    if (!selectedPlugin) {
        std::cout << "Setting plugin parameter failed: No selected plugin" << std::endl;
        return;
    }

    String paramName = message[0].getString();
    float paramValue = message[1].getFloat32();
    bool isNormalized = message[2].getString() == "normalized";
    if(isNormalized){
        if (paramValue > 1 || paramValue < 0){
            std::cout
                << "Setting parameter " << paramName
                << " failed. Normalized value has to be between 0 and 1."
                << std::endl;
            return;
        }
    }
    
    for (te::AutomatableParameter* param : selectedPlugin->getAutomatableParameters()) {
        if (param->paramName.equalsIgnoreCase(paramName)) {
            param->beginParameterChangeGesture();
            if(isNormalized) param->setNormalisedParameter(paramValue, NotificationType::sendNotification);
            else param->setParameter(paramValue, NotificationType::sendNotification);
            param->endParameterChangeGesture();
            std::cout << "set " << paramName
            << " to " << message[1].getFloat32()
            << " explicitvalue: " << param->valueToString(param->getCurrentExplicitValue())
            <<std::endl;
            break;
        }
    }
}

void FluidOscServer::setPluginParamAt(const OSCMessage& message) {
    if (message.size() > 5 ||
        !message[0].isString() ||
        !message[1].isFloat32() ||
        !message[2].isFloat32() ||
        !message[3].isFloat32() ||
        !message[4].isString() ) {
        std::cout << "Setting parameter failed. Incorrect arguments." << std::endl;
        return;
    }

    if (!selectedPlugin) {
        std::cout << "Setting plugin parameter failed: No selected plugin" << std::endl;
        return;
    }
    
    String paramName = message[0].getString();
    float paramValue = message[1].getFloat32();
    bool isNormalized = message[4].getString() == "normalized";
    if (isNormalized){
        if (paramValue > 1 || paramValue < 0){
            std::cout
                << "Setting parameter " << paramName
                << " failed. Normalized value has to be between 0 and 1."
                << std::endl;
            return;
        }
    }
    
    double changeQuarterNote = (double)message[2].getFloat32();
    if (changeQuarterNote < 0) {
        std::cout
            << "Setting parameter " << paramName
            << " failed. Time has to be a positive number."
            << std::endl;
        return;
    }
    double changeTime = activeCybrEdit->getEdit().tempoSequence.beatsToTime(changeQuarterNote);
    
    float curveValue = message[3].getFloat32();
    if (curveValue > 1 || curveValue < -1) {
        std::cout
            << "Setting parameter " << paramName
            << " failed. Curve has to be between -1 and 1."
            << std::endl;
        return;
    }

    for (te::AutomatableParameter* param : selectedPlugin->getAutomatableParameters()) {
        if (param->paramName.equalsIgnoreCase(paramName)) {
            if (isNormalized) paramValue = param->valueRange.convertFrom0to1(paramValue);
            te::AutomationCurve curve = param->getCurve();
            // If this is the first time changing the value of the parameter,
            // set it to its default at time 0.
            if(!param->hasAutomationPoints()) {
                curve.addPoint(0, param->getCurrentValue(), 0);
            }
            
            curve.addPoint(changeTime, paramValue, curveValue);
            curve.removeRedundantPoints(te::EditTimeRange(0, curve.getLength()+1));
            
            std::cout
                << "set " << paramName
                << " to " << message[1].getFloat32() << " explicit value: " << param->valueToString(paramValue)
                << " at " << changeQuarterNote << " Quarter Note(s)."
                << std::endl;

            break;
        }
    }
}


void FluidOscServer::setPluginSideChainInput(const OSCMessage& message) {
    if (!selectedPlugin) {
        std::cout << "Cannot set plugin side chain input: No selected plugin" << std::endl;
        return;
    }

    if (!selectedPlugin->canSidechain()) {
        std::cout << "Cannot set plugin side chain input: Selected plugin cannot side chain" << std::endl;
        return;
    }

    if (!message.size() || !message[0].isString()) {
        std::cout << "Cannot set plugin side chain input: Missing input-track-name arg" << std::endl;
        return;
    }

    String inputTrackname = message[0].getString();
    te::AudioTrack* inputTrack = getOrCreateAudioTrackByName(selectedPlugin->edit, inputTrackname);
    selectedPlugin->setSidechainSourceID(inputTrack->itemID);
    std::cout << "Side chain input: " << inputTrack->getName() << std::endl;

    if (auto compressor = dynamic_cast<te::CompressorPlugin*>(selectedPlugin)) {
        std::cout << "NOTE: when enabling a side chain in put on the internal compressor plugin, the side chain will be enabled by default. " << std::endl;
        compressor->useSidechainTrigger = true;
    }
}

void FluidOscServer::savePluginPreset(const juce::OSCMessage& message) {
    if (!selectedPlugin) {
        std::cout << "Cannot save plugin preset: No selected plugin" << std::endl;
        return;
    }
    if (message.size() < 1 || !message[0].isString()) {
        std::cout << "Cannot save plugin preset: First argument must be a name string" << std::endl;
        return;
    }
    saveTracktionPreset(selectedPlugin, message[0].getString());
}

void FluidOscServer::loadPluginTrkpreset(const juce::OSCMessage &message) {

    if (!selectedAudioTrack) {
        std::cout << "Cannot load plugin preset: No audio track selected" << std::endl;
        return;
    }

    if (!message.size() || !message[0].isBlob()) {
        std::cout << "Cannot load trkpreset data: Mising blob" << std::endl;
        return;
    }

    MemoryBlock blob = message[0].getBlob();
    String string = String::createStringFromData(blob.getData(), (int)blob.getSize());
    std::unique_ptr<XmlElement> xml = parseXML(string);
    if (!xml) {
        std::cout << "Cannot load trkpreset data: XML parser error" << std::endl;
        return;
    }

    ValueTree v = ValueTree::fromXml(*xml.get());
    if (!v.isValid()) {
        std::cout << "Cannot load trkpreset data: Invalid ValueTree" << std::endl;
        return;
    }

    loadTracktionPreset(*selectedAudioTrack, v);
}

void FluidOscServer::loadPluginPreset(const juce::OSCMessage& message) {
    if (!selectedAudioTrack) {
        std::cout << "Cannot load plugin preset: No audio track selected" << std::endl;
        return;
    }

    if (message.size() < 1 || !message[0].isString()) {
        std::cout << "Cannot load plugin preset: Message has no preset name" << std::endl;
        return;
    }

    String filename = message[0].getString();
    if (!filename.endsWithIgnoreCase(".trkpreset")) filename.append(".trkpreset", 10);

    File editDirectory = selectedAudioTrack->edit.editFileRetriever().getParentDirectory();
    File file = editDirectory.getChildFile(filename);

    // First check if the file is an absolute file, OR was found relative to
    // the edit file directory.
    if (file.existsAsFile()) {
        filename = file.getFullPathName(); // Found it!
    } else {
        // Look in the sample search path.
        file = CybrSearchPath(CYBR_PRESET).find(filename);
        if (file != File()) filename = file.getFullPathName(); // Found it!
        else std::cout << "Warning: preset file not found: " << filename << std::endl;
    }

    ValueTree v = loadXmlFile(file);

    if (!v.isValid()) {
        std::cout << "Cannot load plugin preset: Failed to load and parse file" << std::endl;
        return;
    }

    loadTracktionPreset(*selectedAudioTrack, v);
}

void FluidOscServer::selectMidiClip(const juce::OSCMessage& message) {
    if (!selectedAudioTrack) return;
    if (!message.size() || !message[0].isString()) return;

    String clipName = message[0].getString();
    selectedClip = getOrCreateMidiClipByName(*selectedAudioTrack, clipName);

    // Clip startBeats
    if (message.size() >= 2 && message[1].isFloat32()) {
        double startBeats = message[1].getFloat32();
        double startSeconds = activeCybrEdit->getEdit().tempoSequence.beatsToTime(startBeats);
        selectedClip->setStart(startSeconds, false, true);
    }
    // Clip length
    if (message.size() >= 3 && message[2].isFloat32()) {
        double lengthInBeats = message[2].getFloat32();
        double startBeat = selectedClip->getStartBeat();
        double endBeat = startBeat + lengthInBeats;
        double endTime = activeCybrEdit->getEdit().tempoSequence.beatsToTime(endBeat);
        selectedClip->setEnd(endTime, true);
    }
}

void FluidOscServer::clearMidiClip(const juce::OSCMessage& message) {
    if (!selectedClip) {
        std::cout << "Cannot clear midi clip: No clip selected" << std::endl;
        return;
    }

    auto selectedMidiClip = dynamic_cast<te::MidiClip*>(selectedClip);
    if (!selectedMidiClip) {
        std::cout << "Cannot clear midi clip: selected clip is not a midi clip" << std::endl;
        return;
    }

    auto exisiting = selectedMidiClip->state.getChildWithName(te::IDs::SEQUENCE);
    if (!exisiting.isValid()) selectedMidiClip->clearTakes();
    selectedMidiClip->getSequence().clear(nullptr); // is this needed?

    // If the clip is currently playing, we probably want to send an all notes
    // off message, which looks roughly like this
    if (auto track = dynamic_cast<te::AudioTrack*>(selectedMidiClip->getTrack()))
        for (int i = 1; i <= 16; ++i)
            track->injectLiveMidiMessage(MidiMessage::allNotesOff(i),
                                         te::MidiMessageArray::notMPE);

}

void FluidOscServer::insertMidiNote(const juce::OSCMessage& message) {
    if(!selectedClip){
        std::cout << "Cannot insert midi note: No clip selected." << std::endl;
        return;
    }
    if(message.size() < 3){
        std::cout << "Cannot insert midi note: Not enough arguments."<< std::endl;
        return;
    }

    auto selectedMidiClip = dynamic_cast<te::MidiClip*>(selectedClip);
    if (!selectedMidiClip) {
        std::cout << "Cannot insertMidiNoe: selected clip is not a midi clip" << std::endl;
        return;
    }

    for (const auto& arg : message) { if (!arg.isInt32() && !arg.isFloat32()) return; }
    double startBeat = 0;
    double lengthInBeats = 1;
    int noteNumber = 0;
    int velocity = 64;
    int colorIndex = 0;

    if (message[0].isInt32()) noteNumber = message[0].getInt32();
    else if (message[0].isFloat32()) noteNumber = (int)(message[0].getFloat32());

    if (message[1].isFloat32()) startBeat = message[1].getFloat32();
    else if (message[1].isInt32()) startBeat = message[1].getInt32();

    if (message[2].isFloat32()) lengthInBeats = message[2].getFloat32();
    else if (message[2].isInt32()) lengthInBeats = (int)(message[2].getInt32());

    if (message.size() >= 4) {
        if (message[3].isInt32()) velocity = message[3].getInt32();
        else if (message[3].isFloat32()) velocity = message[3].getFloat32();
    }

    if (message.size() >= 5) {
        if (message[4].isInt32()) colorIndex = message[4].getInt32();
        else if (message[4].isFloat32()) colorIndex = (int)(message[4].getFloat32());
    }

    te::MidiList& notes = selectedMidiClip->getSequence();
    notes.addNote(noteNumber, startBeat, lengthInBeats, velocity, colorIndex, nullptr);
}

void FluidOscServer::insertWaveSample(const juce::OSCMessage& message){
    if(!selectedAudioTrack){
        std::cout << "Cannot insert wave sample: Must select Audio Track before inserting" << std::endl;
        return;
    }

    if(message.size() < 3){
        std::cout << "Cannot insert wave file: only recieved " << message.size() << "arguments." << std::endl;
        return;
    }

    if (!message[0].isString()) {
        std::cout << "Cannot insert wave file: first argument must be a clipName string" << std::endl;
        return;
    }
    String clipName = message[0].getString();

    if (!message[1].isString()) {
        std::cout << "Cannot insert wave file: second argument must be a filepath string" << std::endl;
        return;
    }
    String filePath = message[1].getString();

    if (!message[2].isFloat32() && !message[2].isInt32()) {
        std::cout << "Cannot insert wave file: third argument must be a quarterNote start time int or float" << std::endl;
        return;
    }

    double startBeat = 0;
    if (message[2].isFloat32()) startBeat = message[2].getFloat32();
    else if (message[2].isInt32()) startBeat = message[2].getInt32();
    double startSeconds = selectedAudioTrack->edit.tempoSequence.beatsToTime(startBeat);

    // The default filePathResolver checks for an absolute file, then looks
    // in the relative to the edit file directory (using edit.editFileRetriever)
    File file = selectedAudioTrack->edit.filePathResolver(filePath);
    // First check if the file is an absolute file, OR was found relative to
    // the edit file directory.
    if (file.existsAsFile()) {
        filePath = file.getFullPathName(); // Found it!
    } else {
        // Look in the sample search path.
        file = CybrSearchPath(CYBR_SAMPLE).find(filePath);
        if (file != File()) filePath = file.getFullPathName(); // Found it!
        else std::cout << "Cannot insert wave file: file not found: " << filePath << std::endl;
    }

    te::AudioFile audiofile(file);
    if(!audiofile.isWavFile()){
        std::cout << "Cannot insert wave file: Must be valid WAV file." << std::endl;
        return;
    }

    te::EditTimeRange timeRange = te::EditTimeRange(startSeconds, startSeconds+audiofile.getLength());

    te::ClipPosition pos;
    pos.time = timeRange;
    te::WaveAudioClip::Ptr c = selectedAudioTrack->insertWaveClip(clipName, file, pos, false);
    selectedClip = c.get();
}

void FluidOscServer::setTrackGain(const OSCMessage& message) {
    if (!selectedAudioTrack) {
        std::cout << "Cannot set track gain: No track selected." << std::endl;
        return;
    }

    if (!message.size() || !message[0].isFloat32()) {
        std::cout << "Cannot set track gain: Missing arguments." << std::endl;
        return;
    }

    if (auto volumePlugin = selectedAudioTrack->getVolumePlugin()) {
        volumePlugin->setVolumeDb(message[0].getFloat32());
    } else {
        std::cout << "Cannot set track gain: Track is missing volume plugin." << std::endl;
    }

}

void FluidOscServer::muteTrack(bool mute) {
    if (!selectedAudioTrack) {
        std::cout << "Cannot " << (mute ? "mute" : "unmute") << ": No track selected." << std::endl;
        return;
    }

    selectedAudioTrack->setMute(mute);
}

void FluidOscServer::handleSamplerMessage(const OSCMessage &message) {
    if (!selectedPlugin) {
        std::cout << "Cannot update sampler. No plugin selected." << std::endl;
        return;
    }

    te::SamplerPlugin* sampler = dynamic_cast<te::SamplerPlugin*>(selectedPlugin);
    if (!sampler) {
        std::cout << "Cannot update sampler. No sampler selected." << std::endl;
        return;
    }

    const OSCAddressPattern pattern = message.getAddressPattern();
    if (pattern.matches({"/plugin/sampler/add"})) {
        // Required:
        // 0 - (string) name
        // 1 - (string) filepath
        // 2 - (int) note number
        // Optional:
        // 3 - gain (float, default = 0)
        // 4 - pan (float, default = 0)
        // 5 - oneShot (int, default = 0/false)
        //
        // The filepath can be
        // 1) relative relative to the .tracktionedit file
        // 2) relativeto the server's working directory
        // 3) absolute
        // If the file is not found, it will still be added, but it will not play.
        if (message.size() < 3) {
            std::cout << "Cannot add sampler sound: Not enough arguments" << std::endl;
            return;
        }

        if (!message[0].isString() || !message[1].isString() || ! message[2].isInt32()) {
            std::cout << "Cannot add sampler sound: incorrect arguments" << std::endl;
            return;
        }

        int index = sampler->getNumSounds();
        String soundName = message[0].getString();
        String filePath = message[1].getString();
        int noteNumber = message[2].getInt32();
        double gain = (message.size() >= 4 && message[3].isFloat32()) ? message[3].getFloat32() : 0;
        double pan = (message.size() >= 5 && message[4].isFloat32()) ? message[4].getFloat32() : 0;
        double oneShot = (message.size() >= 6 && message[5].isInt32()) ? message[5].getInt32() : 0;

        File editDirectory = selectedPlugin->edit.editFileRetriever().getParentDirectory();
        File file = editDirectory.getChildFile(filePath);

        // First check if the file is an absolute file, OR was found relative to
        // the edit file directory.
        if (file.existsAsFile()) {
            filePath = file.getFullPathName(); // Found it!
        } else {
            // Look in the sample search path.
            file = CybrSearchPath(CYBR_SAMPLE).find(filePath);
            if (file != File()) filePath = file.getFullPathName(); // Found it!
            else std::cout << "Warning: sampler trying to add sampler sound, but file not found: " << filePath << std::endl;
        }

        sampler->addSound(filePath, soundName, 0, 0, gain);
        sampler->setSoundGains(index, gain, pan);
        sampler->setSoundParams(index, noteNumber, noteNumber, noteNumber);
        sampler->setSoundOpenEnded(index, oneShot);
    } else if (pattern.matches({"/plugin/sampler/clear-all"})) {
        sampler->state.removeAllChildren(nullptr);
    }
}

void FluidOscServer::handleTransportMessage(const OSCMessage& message) {
    if (!activeCybrEdit) {
        std::cout << "Cannot update transport: No active edit" << std::endl;
        return;
    }
    te::TransportControl& transport = activeCybrEdit->getEdit().getTransport();

    const OSCAddressPattern pattern = message.getAddressPattern();
    if (pattern.matches({"/transport/play"})) {
        std::cout << "Play!" << std::endl;
        transport.play(false);
    } else if (pattern.matches({"/transport/stop"})) {
        std::cout << "Stop!" << std::endl;
        transport.stop(false, false);
    } else if (pattern.matches({"/transport/to/seconds"})) {
        if (message.size() < 1 || !message[0].isFloat32()) return;
        transport.setCurrentPosition(message[0].getFloat32());
    } else if (pattern.matches({"/transport/to"})) {
        if (message.size() < 1 || !message[0].isFloat32()) return;
        double beats = message[0].getFloat32();
        double startSeconds = activeCybrEdit->getEdit().tempoSequence.beatsToTime(beats);
        transport.setCurrentPosition(startSeconds);
    } else if (pattern.matches({"/transport/loop"})) {
        if (message.size() < 2 || !message[0].isFloat32() || !message[1].isFloat32()) {
            std::cout << "/transport/loop failed - requires loop start and duration" << std::endl;
            return;
        }

        double startBeats = message[0].getFloat32();
        double startSeconds = activeCybrEdit->getEdit().tempoSequence.beatsToTime(startBeats);
        double durationBeats = message[1].getFloat32();
        double endBeats = startBeats + durationBeats;
        double endSeconds = activeCybrEdit->getEdit().tempoSequence.beatsToTime(endBeats);

        if (durationBeats == 0) {
            // To disable looping specify duration of 0
            std::cout << "Looping disabled!" << std::endl;
            transport.looping.setValue(false, nullptr);
            return;
        }

        te::EditTimeRange range = transport.getLoopRange();
        if (range != te::EditTimeRange(startSeconds, endSeconds)) {
            if (range.getStart() != startSeconds) transport.setLoopIn(startSeconds);
            if (range.getEnd() != endSeconds) transport.setLoopOut(endSeconds);
            std::cout << "Looping start|length: " << startBeats << "|" << endBeats << std::endl;
        }
        // If looping was previously disabled, setting looping to true seems to
        // move the playhead to the start of the loop. This surprised me, but is
        // okay for now. It is probably not the ideal behavior. Setting the loop
        // point should probably never change playback (currently it probably
        // only changes the playback iff we are not already looping, but if we
        // are looping a different region, playback will be unaffected).
        transport.looping.setValue(true, nullptr);
    }
};<|MERGE_RESOLUTION|>--- conflicted
+++ resolved
@@ -68,15 +68,9 @@
     for (const auto& element: bundle) {
         if (element.isMessage()) {
             // allow messages to update the current selection ("currBundle")
-<<<<<<< HEAD
             handleOscMessage(element.getMessage());
-            currBundle.audio = selectedAudioTrack;
-            currBundle.midi = selectedMidiClip;
-=======
-            oscMessageReceived(element.getMessage());
             currBundle.audioTrack = selectedAudioTrack;
             currBundle.clip = selectedClip;
->>>>>>> e49df9f1
             currBundle.plugin = selectedPlugin;
         } else if (element.isBundle()) {
             // After processing a bundle, selection will reset to "currBundle"
