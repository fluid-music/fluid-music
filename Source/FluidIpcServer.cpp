--- conflicted
+++ resolved
@@ -1,111 +1,108 @@
-/*
-  ==============================================================================
-
-    FluidIpcServer.cpp
-    Created: 31 Mar 2020 6:42:03pm
-    Author:  charles
-
-  ==============================================================================
-*/
-
-#include "FluidIpcServer.h"
-
-
-//==============================================================================
-InterprocessConnection* FluidIpcServer::createConnectionObject(){
-    std::cout<<"Creating interprocess connection"<<std::endl;
-    
-    while(ipcMap.find(ipc_num) != ipcMap.end()){
-        ipc_num += 1;
-        ipc_num %= threshold;
-    }
-        
-    ipcMap[ipc_num].setFluidServer(*fluidOscServer);
-    ipcMap[ipc_num].setIpcServer(*this);
-    ipcMap[ipc_num].setIpcNum(ipc_num);
-    
-    return &ipcMap[ipc_num];
-}
-
-FluidIpcServer::FluidIpcServer(FluidOscServer& server) : fluidOscServer(&server){
-}
-
-void FluidIpcServer::removeIpcConn(int ipc_conn){
-    ipcMap.erase(ipc_conn);
-}
-
-//==============================================================================
-void FluidIpc::setFluidServer(FluidOscServer& server){
-    fluidOscServer = &server;
-}
-
-void FluidIpc::setIpcServer(FluidIpcServer& server){
-    fluidIpcServer = &server;
-}
-
-void FluidIpc::connectionMade(){
-    std::cout<<"Connection Made"<<std::endl;
-}
-
-void FluidIpc::setIpcNum(int num){
-    ipc_num = num;
-}
-
-void FluidIpc::connectionLost(){
-    std::cout<<"Connection Lost"<<std::endl;
-    fluidIpcServer->removeIpcConn(ipc_num);
-<<<<<<< HEAD
-=======
-}
-
-bool FluidIpc::sendOSCBundle(const OSCBundle& reply){
-    OSCOutputStream outstream;
-//    std::cout<<reply[0].getMessage().getAddressPattern().toString()<<std::endl;
-    if(outstream.writeBundle(reply)){
-        MemoryBlock reply_block(outstream.getData(), outstream.getDataSize());
-//        std::cout<<outstream.getDataSize()<<std::endl;
-//        std::cout<<reply_block.toBase64Encoding()<<std::endl;
-        if(this->sendMessage(reply_block)){
-            return 0;
-        }
-        
-    }
-    return 1;
-}
-
-bool FluidIpc::sendOSCMessage(const OSCMessage& reply){
-    OSCOutputStream outstream;
-    if(outstream.writeMessage(reply)){
-        MemoryBlock reply_block(outstream.getData(), outstream.getDataSize());
-        this->sendMessage(reply_block);
-        return 0;
-    }
-    return 1;
->>>>>>> b86ec11a
-}
-
-void FluidIpc::messageReceived(const MemoryBlock &message){
-    OSCInputStream instream(message.getData(), message.getSize());
-    OSCBundle::Element elem = instream.readElementWithKnownSize(message.getSize());
-    
-    if(elem.isBundle()){
-        // Pass the current selection in to the bundle handler
-        SelectedObjects obj = fluidOscServer->getSelectedObjects();
-        OSCBundle bundle = elem.getBundle();
-        OSCBundle reply = fluidOscServer->handleOscBundle(bundle, obj);
-        if(this->sendOSCBundle(reply)){
-            OSCMessage error("/error");
-            error.addString("sendOSCBundle failed");
-            this->sendOSCMessage(error);
-        }
-    }
-    else{
-        OSCMessage msg = elem.getMessage();
-        OSCMessage reply = fluidOscServer->handleOscMessage(msg);
-        if(this->sendOSCMessage(reply)){
-            OSCMessage error("/error");
-            error.addString("sendOSCMessage failed");
-            this->sendOSCMessage(error);
-        }
-    }
-}
+/*
+  ==============================================================================
+
+    FluidIpcServer.cpp
+    Created: 31 Mar 2020 6:42:03pm
+    Author:  charles
+
+  ==============================================================================
+*/
+
+#include "FluidIpcServer.h"
+
+
+//==============================================================================
+InterprocessConnection* FluidIpcServer::createConnectionObject(){
+    std::cout<<"Creating interprocess connection"<<std::endl;
+    
+    while(ipcMap.find(ipc_num) != ipcMap.end()){
+        ipc_num += 1;
+        ipc_num %= threshold;
+    }
+        
+    ipcMap[ipc_num].setFluidServer(*fluidOscServer);
+    ipcMap[ipc_num].setIpcServer(*this);
+    ipcMap[ipc_num].setIpcNum(ipc_num);
+    
+    return &ipcMap[ipc_num];
+}
+
+FluidIpcServer::FluidIpcServer(FluidOscServer& server) : fluidOscServer(&server){
+}
+
+void FluidIpcServer::removeIpcConn(int ipc_conn){
+    ipcMap.erase(ipc_conn);
+}
+
+//==============================================================================
+void FluidIpc::setFluidServer(FluidOscServer& server){
+    fluidOscServer = &server;
+}
+
+void FluidIpc::setIpcServer(FluidIpcServer& server){
+    fluidIpcServer = &server;
+}
+
+void FluidIpc::connectionMade(){
+    std::cout<<"Connection Made"<<std::endl;
+}
+
+void FluidIpc::setIpcNum(int num){
+    ipc_num = num;
+}
+
+void FluidIpc::connectionLost(){
+    std::cout<<"Connection Lost"<<std::endl;
+    fluidIpcServer->removeIpcConn(ipc_num);
+}
+
+bool FluidIpc::sendOSCBundle(const OSCBundle& reply){
+    OSCOutputStream outstream;
+//    std::cout<<reply[0].getMessage().getAddressPattern().toString()<<std::endl;
+    if(outstream.writeBundle(reply)){
+        MemoryBlock reply_block(outstream.getData(), outstream.getDataSize());
+//        std::cout<<outstream.getDataSize()<<std::endl;
+//        std::cout<<reply_block.toBase64Encoding()<<std::endl;
+        if(this->sendMessage(reply_block)){
+            return 0;
+        }
+        
+    }
+    return 1;
+}
+
+bool FluidIpc::sendOSCMessage(const OSCMessage& reply){
+    OSCOutputStream outstream;
+    if(outstream.writeMessage(reply)){
+        MemoryBlock reply_block(outstream.getData(), outstream.getDataSize());
+        this->sendMessage(reply_block);
+        return 0;
+    }
+    return 1;
+}
+
+void FluidIpc::messageReceived(const MemoryBlock &message){
+    OSCInputStream instream(message.getData(), message.getSize());
+    OSCBundle::Element elem = instream.readElementWithKnownSize(message.getSize());
+    
+    if(elem.isBundle()){
+        // Pass the current selection in to the bundle handler
+        SelectedObjects obj = fluidOscServer->getSelectedObjects();
+        OSCBundle bundle = elem.getBundle();
+        OSCBundle reply = fluidOscServer->handleOscBundle(bundle, obj);
+        if(this->sendOSCBundle(reply)){
+            OSCMessage error("/error");
+            error.addString("sendOSCBundle failed");
+            this->sendOSCMessage(error);
+        }
+    }
+    else{
+        OSCMessage msg = elem.getMessage();
+        OSCMessage reply = fluidOscServer->handleOscMessage(msg);
+        if(this->sendOSCMessage(reply)){
+            OSCMessage error("/error");
+            error.addString("sendOSCMessage failed");
+            this->sendOSCMessage(error);
+        }
+    }
+}