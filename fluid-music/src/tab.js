const R = require('ramda');

/**
 * Rhythm is the parsed representation of a rhythm string. A Rhythm object and
 * its properties are "frozen", and cannot be modified.
 * @typedef Rhythm
 * @property {number[]} totals
 * @property {number[]} deltas
 * @property {string} r The original rhythm sting that created this
 */

/**
 * Convert rhythm string to a cumulative array of durations.
 *
 * @param {string} rhythm - String representing of a rhythm
 * @returns {Rhythm} - a javascript object representing timing. The object will
 *          have two properties, both of which are arrays:
 *          - .totals is a measure of elapsed times
 *          - .deltas is the duration of each character
 */
const parseRhythm = function(rhythm) {
  // advances will look like this: [.4,0,0,0,0.5,0]
  const advances = rhythmToAdvanceArray(rhythm);
  // each segment will look like this: [[.4,0,0,0],[.5, 0]]
  const segments = advanceArrayToSegments(advances);
  // forEach segment, what value does it begin at? [0, 0.4]
  const segmentStartTotals = getSegmentStartTotals(advances);

  const totals = []; // [.1, .2, .3, .4, .65, .90]
  const deltas = []; // [.1, .1, .1, .1, .25, .25]
  segments.forEach((segment, j) => { // segment will look like [.4,0,0,0]
    const segmentTotal = segment[0];
    segment.forEach((_, i) => {
      let v = (i+1) * segmentTotal / segment.length;
      totals.push(v + segmentStartTotals[j]);
      deltas.push(segmentTotal / segment.length)
    });
  });

  const result = Object.freeze({
    totals: Object.freeze(totals),
    deltas: Object.freeze(deltas),
    r: rhythm,
  });

  return result;
};

/**
 * @param {string} dPattern
 * @param {Object|Object[]} dLibrary
 */
function parseDynamicPattern(dPattern, dLibrary) {
  // dPattern = ' a .b'
  const alpha = Array.from(dPattern).map(c => (c === ' ') ? '.' : c);
  // ['.' 'a', '.', '.', 'b']
  alpha.forEach((c, i, a) => {
    if (i === 0) return;
    if (c === '.') return a[i] = a[i-1];
  });
  // ['.', 'a', 'a', 'a', 'b']
  const beta = arrayToSymbolsAndCounts(alpha);
  // [['.', 1'], ['a', 3], ['b', 1]]
  const gamma = beta.map(sc=> {
    const [symbol, count] = sc;
    if (symbol === '.' ) return [undefined, count];
    if (!dLibrary.hasOwnProperty(symbol))
      throw new Error('dLibrary does not have an object for '+symbol);
    return [dLibrary[symbol], count];
  });
  // [undefined, aObj, aObj, aObj, bObj];
  const oneObjectPerStep = gamma.flatMap(oc => R.repeat(oc[0], oc[1]));

  return oneObjectPerStep;
}

/**
 * Convert a rhythm, pattern, and note library to a `Clip`.
 *
 * @param {string} rhythm
 * @param {string} nPattern
 * @param {NoteLibrary} nLibrary an indexable object
 *        containing notes or arrays of notes. Can be an object or an array.
 *        If it is an array, the pattern may only contain single digit numbers
 *        (i.e. 0-9).
 *
 *        All symbols in the pattern should reference values in the noteLibrary.
 *
 *        To create 'c' and 'd' quarter notes on beats 1 and 3 respectively:
 *        rhythm  = '1234'
 *        pattern = '0.1.'
 *        noteLibrary = [60, 62]
 *        noteLibrary = {'0': 60, '1': 62 }
 * @returns {Clip} (missing `startTime`. `startTime` is added by `score.parse`)
 */
const parseTab = function(rhythm, nPattern, nLibrary, dPattern, dLibrary) {
  if (nPattern.length > rhythm.length)
    throw new Error(`parseTab: rhythm ('${rhythm}') not long enough for pattern ('${nPattern}')`);

  const rhythmObject = parseRhythm(rhythm);
  const symbolsAndCounts = patternToSymbolsAndCounts(nPattern);
  const dynamicArray = (dPattern) ? parseDynamicPattern(dPattern, dLibrary) : null;

  let p = 0; // position (in the rhythmObject)
  const clip = {
    events: [],
    duration: R.last(rhythmObject.totals),
  };

  for (let [index, sc] of symbolsAndCounts.entries()) {
    let symbol = sc[0];
    let count = sc[1];
    if (symbol !== '.') {
      if (!nLibrary.hasOwnProperty(symbol))
        throw new Error(`noteLibrary has no note or chord for "${symbol}"`);

      const note = nLibrary[symbol]; // get the Note from the NoteLibrary
      const start = (p === 0) ? 0 : rhythmObject.totals[p-1];
      const end = rhythmObject.totals[p+count-1];

      let event = Object.assign({}, note);
      event.startTime = start;
      event.length = end - start;

      if (dynamicArray) {
        let d = dynamicArray[R.min(p, dynamicArray.length - 1)];
        if (d != null) event.d = d;
      }
      clip.events.push(event);
    }
    p += count;
  }

  return clip;
};

const isEmpty =   (char) => char === ' ' || char === '.';
const notEmpty =  (char) => !isEmpty(char);
const isWhole =   (char) => char === 'w';
const isHalf =    (char) => char === 'h';
const isQuarter = (char) => char.length === 1 && '1234567890'.includes(char);
const is8th =     (char) => char === '+';
const is16th =    (char) => char === 'a' || char === 'e';
const is32nd =    (char) => char === 't';

/**
 * Helper method gets the implied division of a rhythm char.
 * @param {string} char
 */
const division = (char) => {
  if (typeof char !== 'string' || char.length !== 1)
    throw new Error(`division must be a string of length 1, got: '${char}'`);

  if (isEmpty(char)) return 0;
  if (isQuarter(char)) return 1/4;
  if (is8th(char)) return 1/8;
  if (is16th(char)) return 1/16;
  if (is32nd(char)) return 1/32;
  if (isWhole(char)) return 1;
  if (isHalf(char)) return 0.5;

  throw new Error(`No division for '${char}' character`);
};

/**
 * Convert each character in an string to an duration.
 * In the following examples, q=1/4 and e=1/8 and h=1/2
 * Quarter notes:
 *   rhythm - '1+2+'
 *   result - [e,e,e,e]
 * Spaces leave a 0 in the array.
 *   rhythm - '1 + '
 *   result - [e,0,e,0]
 * Eighth and quarter notes:
 *   rhythm - '1234+'
 *   result - [q,q,q,e,e]
 * Whole notes always 1. Half notes always get 0.5
 *   rhythm - 'h34'
 *   result - [h,q,q]
 * See tests for more examples.
 * @param {string} rhythm - String representing of a rhythm
 * @returns {number[]}  - An array of durations for each character
 */
const rhythmToAdvanceArray = function(rhythm) {
  if (typeof rhythm === 'string') rhythm = Array.from(rhythm);

  const result = [];

  rhythm.forEach((char, i, array) => {
    let next = null; // next non-zero value
    for (const c of array.slice(i+1)) {
      if (notEmpty(c)) {
        next = c;
        break;
      }
    }

    let amount = division(char);
    if ((amount > 0) && (amount < 0.5) && next !== null)
      amount = Math.min(amount, division(next));

    result.push(amount);
  });

  return result;
}

const rhythmToElapsedArray = function(rhythm) {
  rhythm = rhythmToAdvanceArray(rhythm);

  let accumulator = 0;
  return rhythm.map((value) => accumulator += value);
};

/**
 * Create sub groups for advances.
 *
 * This helper class is only exported for testing purposes.
 *   in  - [1,0,0,0,2,0]
 *   out - [[1,0,0,0], [2,0]]
 * @param {number[]} advances
 */
const advanceArrayToSegments = function(advances) {
  const nonZeroIndices = []; // [0, 4]
  advances.forEach((e, i) => { if (e !== 0) nonZeroIndices.push(i); });
  const segments = [];
  nonZeroIndices.forEach((nonZeroStartIndex, i, array) => {
    let start = nonZeroStartIndex;
    let end   = (i+1 === array.length) ? advances.length: array[i+1];
    segments.push(advances.slice(start, end));
  });
  return segments;
}

/**
 * getSegmentStartTotals is a helper method used by parseRhythm. It calculates
 * the start time for each "segment." As an example:
 * "advances" are returned by rhythmToAdvanceArray: [.4,0,0,0,  .5,0,  .5,0]
 * "segments" are returned by getSegments:         [[.4,0,0,0],[.5,0],[.5,0]]
 *
 * Given the advances here, this should return the total amount of time elapsed
 * at the beginning of each segment:                [0,         .4,    .9]
 *
 * Calculating start times before distributing the advances across any zeros in
 * segments allows us to accumulate less floating point error. I do not think
 * there is a reason to export getSegmentStartTotals for public use.
 *
 * @param {number[]} advances - an array returned by rhythmToAdvanceArray()
 * @returns {number[]} - total elapsed times at the beginning of each segment
 */
const getSegmentStartTotals = function(advances) {
  const result = [];
  let accumulator = 0;

  advances.forEach(v => {
    if (!v) return;
    result.push(accumulator);
    accumulator += v;
  });
  return result;
}

/**
 * This helper method converts a pattern into an intermediary format that is
 * helpful for parsing a tab. Its easiest to understand with an example:
 *
 * ```
 * const input = 'a-1-bb...';
 * const output = [['a',2], ['1',2], ['b',1], ['b', 1], ['.', 3]];
 * ```
 *
 * For every new symbol, the out output lists that symbol, and the number of
 * positions that that symbols is active for.
 * @param {string} pattern
 */
function patternToSymbolsAndCounts(pattern) {
  return arrayToSymbolsAndCounts(Array.from(pattern));
}

function arrayToSymbolsAndCounts(chars) {
  chars = chars.map(c => c === ' ' ? '.' : c);
  const results = [];
  // pattern: '0-......1-....22'
  // symbols:  0 .     1 .   22
  // counts:   2 6     2 4   11

  let currentChar = chars[0];
  let onSymbol = currentChar !== '.'; // are we starting on a symbol?
  if (currentChar === '-') throw new Error(`Bad pattern string: "${chars}" (begins on -)`);

  chars.forEach((c) => {
    if (c === '-') {
      if (!onSymbol) throw new Error(`Bad pattern string: "${chars}" (- may not follow .)`);
      results[results.length-1][1]++;
    } else if (c === '.') {
      if (onSymbol || !results.length) results.push([c, 1]);
      else results[results.length-1][1]++;
      onSymbol = false;
    } else {
      results.push([c, 1])
      onSymbol = true;
    }
  });
  return results;
}

function parse(object, rhythm, noteLibrary, startTime, dPattern, dLibrary) {
  throw new Error('tab.parse is deprecated in favor of score.parse');
}

/**
 * createDynamicGetter is part of an experiment with dynamics that work even
 * when applied to clips that were derived from a different rhythm string. For
 * this to work, we need to be able to get the dynamic at an arbitrary point in
 * time (and not just at a discrete point in the rhythm string).
 *
 * @param {string} rhythm rhythm string
 * @param {string} dPattern dynamic pattern string
 * @param {Object} dLibrary
 * @returns {function}
 */
const createDynamicGetter = (rhythm, dPattern, dLibrary) => {
  const clip = parseTab(rhythm, dPattern, dLibrary);
  return (time) => {
    let event = clip.events[0] || null;
    for (const e of clip.events) {
      if (e.s > time) break;
      event = e;
    }
    return event;
  };
};

/**
 * These keys cannot be used for patterns in tabs and scores.
 */
const reservedKeys = {
  r: null,            // rhythm pattern
  d: null,            // dynamics pattern
  v: null,            // deprecated. formerly velocity
  noteLibrary : null, // deprecated in favor of nLibrary
  nLibrary: null,     // note library
  vLibrary: null,     // deprecated in favor of dLibrary
  eLibrary: null,     // Possible use: events library
  dLibrary: null,     // dynamics library
  eventMappers: null, // specifies custom eventMapper methods
  plugins: null,      // tracksObject has a .plugins array
  duration: null,
  startTime: null,
  meta: null,
  originalValue: null,
  name: null,
  clips: null,
  tracks: null,
  key: null,
  parent: null,
  regions: null,
};

module.exports = {
<<<<<<< HEAD
  createDynamicGetter,
  parse,
=======
>>>>>>> 4091327f
  parseTab,
  parseRhythm,
  parseDynamicPattern,
  reservedKeys,
  rhythmToElapsedArray,
  rhythmToAdvanceArray,
  advanceArrayToSegments,
  patternToSymbolsAndCounts,
};<|MERGE_RESOLUTION|>--- conflicted
+++ resolved
@@ -358,11 +358,8 @@
 };
 
 module.exports = {
-<<<<<<< HEAD
   createDynamicGetter,
   parse,
-=======
->>>>>>> 4091327f
   parseTab,
   parseRhythm,
   parseDynamicPattern,
