--- conflicted
+++ resolved
@@ -164,9 +164,6 @@
   }
 
   processEvents() {
-<<<<<<< HEAD
-    this.forEachTrack(track => {
-=======
     // Charles: At some point in the future, I may implement custom finalizers,
     // which could be stored in a Map like this:
     // const finalizers = new Map<Clip, {(clip : Clip) : any}[]>()
@@ -177,7 +174,6 @@
         console.warn(`processEvents: skipping ${track.name}, because it has no .clips`)
       }
 
->>>>>>> ec646d86
       track.clips.forEach((clip, clipIndex) => {
         const context : ClipEventContext = {
           session: this,
@@ -198,9 +194,6 @@
         } // iterate over "TechniqueEvent"
         clip.events = []
       })  // iterate over clips  with clips.forEach method
-<<<<<<< HEAD
-    })    // iterate over tracks
-=======
     })    // iterate over tracks with session.forEachTrack
 
     // Finalize
@@ -218,7 +211,6 @@
         }
       })
     })
->>>>>>> ec646d86
   }
 
   /**
